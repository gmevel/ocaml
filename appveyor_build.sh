--- conflicted
+++ resolved
@@ -33,38 +33,6 @@
     fi
 }
 
-<<<<<<< HEAD
-function set_configuration {
-    cp config/m-nt.h byterun/caml/m.h
-    cp config/s-nt.h byterun/caml/s.h
-
-    FILE=$(pwd | cygpath -f - -m)/config/Makefile
-    echo "Edit $FILE to set PREFIX=$2"
-    sed -e "/PREFIX=/s|=.*|=$2|" \
-        -e "/^ *CFLAGS *=/s/\r\?$/ $3\0/" \
-         config/Makefile.$1 > config/Makefile
-#    run "Content of $FILE" cat config/Makefile
-}
-
-APPVEYOR_BUILD_FOLDER=$(echo $APPVEYOR_BUILD_FOLDER| cygpath -f -)
-# These directory names are specified here, because getting UTF-8 correctly
-# through appveyor.yml -> Command Script -> Bash is quite painful...
-OCAMLROOT=$(echo $PROGRAMFILES/Бактріан🐫| cygpath -f - -m)
-
-# This must be kept in sync with appveyor_build.cmd
-BUILD_PREFIX=🐫реализация
-
-export PATH=$(echo $OCAMLROOT| cygpath -f -)/bin/flexdll:$PATH
-
-case "$1" in
-  install)
-    mkdir -p "$OCAMLROOT/bin/flexdll"
-    cd $APPVEYOR_BUILD_FOLDER/../flexdll
-    # msvc64 objects need to be compiled with VS2015, so are copied later from
-    # a source build.
-    for f in flexdll.h flexlink.exe flexdll*_msvc.obj default*.manifest ; do
-      cp $f "$OCAMLROOT/bin/flexdll/"
-=======
 PREFIX=$(echo $OCAMLROOT| cygpath -f - -m)
 APPVEYOR_BUILD_FOLDER=$(echo $APPVEYOR_BUILD_FOLDER| cygpath -f -)
 
@@ -74,21 +42,10 @@
     cd $APPVEYOR_BUILD_FOLDER/../flexdll
     for f in flexdll.h flexlink.exe default_amd64.manifest ; do
       cp $f "$PREFIX/bin/flexdll/$f"
->>>>>>> 8ba70ff1
     done
     echo 'eval $($APPVEYOR_BUILD_FOLDER/tools/msvs-promote-path)' >> ~/.bash_profile
     ;;
   msvc32-only)
-<<<<<<< HEAD
-    cd $APPVEYOR_BUILD_FOLDER/../$BUILD_PREFIX-msvc32
-
-    set_configuration msvc "$OCAMLROOT-msvc32" -WX
-
-    run "make world" make world
-    run "make runtimeopt" make runtimeopt
-    run "make -C otherlibs/systhreads libthreadsnat.lib" \
-         make -C otherlibs/systhreads libthreadsnat.lib
-=======
 #    cd $APPVEYOR_BUILD_FOLDER/flexdll-0.35
 #    make MSVC_DETECT=0 CHAINS=msvc MSVC_FLAGS="-nologo -MD -D_CRT_NO_DEPRECATE -GS- -WX" support
 #    cp flexdll*_msvc.obj "$PREFIX/bin/flexdll"
@@ -106,41 +63,10 @@
     run "make world" make world
     run "make runtimeopt" make runtimeopt
     run "make -C otherlibs/systhreads libthreadsnat.lib" make -C otherlibs/systhreads libthreadsnat.lib
->>>>>>> 8ba70ff1
 
     exit 0
     ;;
   test)
-<<<<<<< HEAD
-    FULL_BUILD_PREFIX=$APPVEYOR_BUILD_FOLDER/../$BUILD_PREFIX
-    run "ocamlc.opt -version" $FULL_BUILD_PREFIX-msvc64/ocamlc.opt -version
-    run "test msvc64" make -C $FULL_BUILD_PREFIX-msvc64 tests
-    run "test mingw32" make -C $FULL_BUILD_PREFIX-mingw32 tests
-    run "install msvc64" make -C $FULL_BUILD_PREFIX-msvc64 install
-    run "install mingw32" make -C $FULL_BUILD_PREFIX-mingw32 install
-    ;;
-  *)
-    cd $APPVEYOR_BUILD_FOLDER/../$BUILD_PREFIX-msvc64
-
-    tar -xzf $APPVEYOR_BUILD_FOLDER/flexdll.tar.gz
-    cd flexdll-$FLEXDLL_VERSION
-    make MSVC_DETECT=0 CHAINS=msvc64 support
-    cp flexdll*_msvc64.obj "$OCAMLROOT/bin/flexdll/"
-    cd ..
-
-    set_configuration msvc64 "$OCAMLROOT" -WX
-
-    cd ../$BUILD_PREFIX-mingw32
-
-    set_configuration mingw "$OCAMLROOT-mingw32" -Werror
-
-    cd $APPVEYOR_BUILD_FOLDER/../$BUILD_PREFIX-msvc64
-
-    export TERM=ansi
-    script --quiet --return --command "make -C ../$BUILD_PREFIX-mingw32 flexdll world.opt" ../$BUILD_PREFIX-mingw32/build.log >/dev/null 2>/dev/null &
-    BUILD_PID=$!
-
-=======
     run "test msvc64" make -C $APPVEYOR_BUILD_FOLDER tests
     run "test mingw32" make -C $APPVEYOR_BUILD_FOLDER/../build-mingw32 tests
     run "install msvc64" make -C $APPVEYOR_BUILD_FOLDER install
@@ -180,7 +106,6 @@
 
     # Temporarily bootstrap flexdll
     run "make flexdll" make flexdll
->>>>>>> 8ba70ff1
     run "make world" make world
     run "make bootstrap" make bootstrap
     run "make opt" make opt
@@ -189,11 +114,7 @@
     set +e
 
     # For an explanation of the sed command, see https://github.com/appveyor/ci/issues/1824
-<<<<<<< HEAD
-    tail --pid=$BUILD_PID -n +1 -f ../$BUILD_PREFIX-mingw32/build.log | sed -e 's/\d027\[K//g' -e 's/\d027\[m/\d027[0m/g' -e 's/\d027\[01\([m;]\)/\d027[1\1/g' &
-=======
     tail --pid=$BUILD_PID -n +1 -f ../build-mingw32/build.log | sed -e 's/\d027\[K//g' -e 's/\d027\[m/\d027[0m/g' -e 's/\d027\[01\([m;]\)/\d027[1\1/g' &
->>>>>>> 8ba70ff1
     TAIL_PID=$!
     wait $BUILD_PID
     STATUS=$?
