--- conflicted
+++ resolved
@@ -495,7 +495,6 @@
 
   while(1) {
   if (Is_long(v)) {
-<<<<<<< HEAD
     intnat n = Long_val(v);
     if (n >= 0 && n < 0x40) {
       write(PREFIX_SMALL_INT + n);
@@ -515,16 +514,6 @@
     goto next_item;
   } else {
     /* NB: in multicore we do not guard for extern_allow_out_of_heap */
-=======
-    extern_int(Long_val(v));
-  }
-  else if (! (Is_in_value_area(v) || caml_extern_allow_out_of_heap)) {
-    /* Naked pointer outside the heap: try to marshal it as a code pointer,
-       otherwise fail. */
-    extern_code_pointer((char *) v);
-  }
-  else {
->>>>>>> 83c4909d
     header_t hd = Hd_val(v);
     tag_t tag = Tag_hd(hd);
     mlsize_t sz = Wosize_hd(hd);
@@ -1045,15 +1034,12 @@
   extern_init_position_table();
   sp = extern_stack;
   size = 0;
+  /* In multicore we don't distinguish
+     between major heap blocks and out-of-heap blocks
+     so we end up counting out-of-heap blocks too. */
   while (1) {
     if (Is_long(v)) {
       /* Tagged integers contribute 0 to the size, nothing to do */
-    } else if (! Is_in_heap_or_young(v)) {
-      /* Out-of-heap blocks contribute 0 to the size, nothing to do */
-      /* However, in no-naked-pointers mode, we don't distinguish
-         between major heap blocks and out-of-heap blocks,
-         and the test above is always false,
-         so we end up counting out-of-heap blocks too. */
     } else if (extern_lookup_position(v, &pos, &h)) {
       /* Already seen and counted, nothing to do */
     } else {
