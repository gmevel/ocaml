/**************************************************************************/
/*                                                                        */
/*                                 OCaml                                  */
/*                                                                        */
/*              Damien Doligez, projet Para, INRIA Rocquencourt           */
/*                                                                        */
/*   Copyright 1996 Institut National de Recherche en Informatique et     */
/*     en Automatique.                                                    */
/*                                                                        */
/*   All rights reserved.  This file is distributed under the terms of    */
/*   the GNU Lesser General Public License version 2.1, with the          */
/*   special exception on linking described in the file LICENSE.          */
/*                                                                        */
/**************************************************************************/

#define CAML_INTERNALS

#include <stdlib.h>
#include <string.h>
#include <math.h>

#include "caml/addrmap.h"
#include "caml/config.h"
#include "caml/domain.h"
#include "caml/eventlog.h"
#include "caml/fail.h"
#include "caml/fiber.h"
#include "caml/finalise.h"
#include "caml/globroots.h"
#include "caml/memory.h"
#include "caml/mlvalues.h"
#include "caml/platform.h"
#include "caml/roots.h"
#include "caml/shared_heap.h"
#include "caml/startup_aux.h"
#include "caml/weak.h"

/* NB the MARK_STACK_INIT_SIZE must be larger than the number of objects
   that can be in a pool, see POOL_WSIZE */
#define MARK_STACK_INIT_SIZE (1 << 12)
#define INITIAL_POOLS_TO_RESCAN_LEN 4

typedef struct {
  value block;
  uintnat offset;
} mark_entry;

struct mark_stack {
  mark_entry* stack;
  uintnat count;
  uintnat size;
};

uintnat caml_percent_free = Percent_free_def;

/* This variable is only written with the world stopped,
   so it need not be atomic */
uintnat caml_major_cycles_completed = 0;

static atomic_uintnat num_domains_to_sweep;
static atomic_uintnat num_domains_to_mark;
static atomic_uintnat num_domains_to_ephe_sweep;
static atomic_uintnat num_domains_to_final_update_first;
static atomic_uintnat num_domains_to_final_update_last;

static atomic_uintnat terminated_domains_allocated_words;

gc_phase_t caml_gc_phase;

uintnat caml_get_num_domains_to_mark () {
  return atomic_load_acq(&num_domains_to_mark);
}

extern value caml_ephe_none; /* See weak.c */

struct ephe_cycle_info_t {
  atomic_uintnat num_domains_todo;
  /* Number of domains that need to scan their ephemerons in the current major
   * GC cycle. This field is decremented when ephe_info->todo list at a domain
   * becomes empty.  */
  atomic_uintnat ephe_cycle;
  /* Ephemeron cycle count */
  atomic_uintnat num_domains_done;
  /* Number of domains that have marked their ephemerons in the current
   * ephemeron cycle. */
} ephe_cycle_info;
  /* In the first major cycle, there is no ephemeron marking to be done. */

/* ephe_cycle_info is always updated with the critical section protected by
 * ephe_lock or in the global barrier. However, the fields may be read without
 * the lock. */
static caml_plat_mutex ephe_lock = CAML_PLAT_MUTEX_INITIALIZER;

static void update_ephe_info_for_marking_done ()
{
  caml_plat_lock(&ephe_lock);
  atomic_fetch_add(&ephe_cycle_info.ephe_cycle, +1);
  atomic_store(&ephe_cycle_info.num_domains_done, 0);
  caml_plat_unlock(&ephe_lock);
}

void caml_ephe_todo_list_emptied ()
{
  caml_plat_lock(&ephe_lock);
  atomic_fetch_add(&ephe_cycle_info.num_domains_todo, -1);
  caml_plat_unlock(&ephe_lock);
  atomic_fetch_add_verify_ge0(&num_domains_to_ephe_sweep, -1);
}

void caml_ephe_todo_list_stolen ()
{
  caml_plat_lock(&ephe_lock);
  atomic_fetch_add(&ephe_cycle_info.num_domains_todo, +1);
  caml_plat_unlock(&ephe_lock);
  atomic_fetch_add(&num_domains_to_ephe_sweep, 1);
}

/* Record that ephemeron marking was done for the given ephemeron cycle. */
static void record_ephe_marking_done (uintnat ephe_cycle)
{
  CAMLassert (ephe_cycle <= atomic_load_acq(&ephe_cycle_info.ephe_cycle));
  CAMLassert (Caml_state->marking_done);

  if (ephe_cycle < atomic_load_acq(&ephe_cycle_info.ephe_cycle))
    return;

  caml_plat_lock(&ephe_lock);
  if (ephe_cycle == atomic_load(&ephe_cycle_info.ephe_cycle)) {
    Caml_state->ephe_info->cycle = ephe_cycle;
    atomic_fetch_add(&ephe_cycle_info.num_domains_done, +1);
  }
  caml_plat_unlock(&ephe_lock);
}

/* These are biased data structures left over from terminating domains. */
static struct {
  value ephe_list_todo;
  value ephe_list_live;
  struct caml_final_info *final_info;
} orph_structs = {0, 0, 0};

static caml_plat_mutex orphaned_lock = CAML_PLAT_MUTEX_INITIALIZER;

void caml_add_orphaned_finalisers (struct caml_final_info* f)
{
  CAMLassert (caml_gc_phase == Phase_sweep_and_mark_main);
  CAMLassert (!f->updated_first);
  CAMLassert (!f->updated_last);

  caml_plat_lock(&orphaned_lock);
  f->next = orph_structs.final_info;
  orph_structs.final_info = f;
  caml_plat_unlock(&orphaned_lock);

}

/* Called by terminating domain from handover_finalisers */
void caml_final_domain_terminate (caml_domain_state *domain_state)
{
  struct caml_final_info *f = domain_state->final_info;
  if(!f->updated_first) {
    atomic_fetch_add_verify_ge0(&num_domains_to_final_update_first, -1);
    f->updated_first = 1;
  }
  if(!f->updated_last) {
    atomic_fetch_add_verify_ge0(&num_domains_to_final_update_last, -1);
    f->updated_last = 1;
  }
}

static int no_orphaned_work ()
{
  return
    orph_structs.ephe_list_todo == 0 &&
    orph_structs.ephe_list_live == 0 &&
    orph_structs.final_info == NULL;
}

void caml_orphan_allocated_words() {
    atomic_fetch_add(&terminated_domains_allocated_words, Caml_state->allocated_words);
}

static inline value ephe_list_tail(value e)
{
  value last = 0;
  while (e != 0) {
    CAMLassert (Tag_val(e) == Abstract_tag);
    last = e;
    e = Ephe_link(e);
  }
  return last;
}

void caml_add_to_orphaned_ephe_list(struct caml_ephe_info* ephe_info)
{
  value todo_head = ephe_info->todo;
  value live_head = ephe_info->live;

  caml_plat_lock(&orphaned_lock);
  if (todo_head) {
    value todo_tail = ephe_list_tail(todo_head);
    CAMLassert(Ephe_link(todo_tail) == 0);
    Ephe_link(todo_tail) = orph_structs.ephe_list_todo;
    orph_structs.ephe_list_todo = todo_head;
  }
  if (live_head) {
    value live_tail = ephe_list_tail(live_head);
    CAMLassert(Ephe_link(live_tail) == 0);
    Ephe_link(live_tail) = orph_structs.ephe_list_live;
    orph_structs.ephe_list_live = live_head;
  }
  caml_plat_unlock(&orphaned_lock);
}

void caml_adopt_orphaned_work ()
{
  caml_domain_state* domain_state = Caml_state;
  value last;
  struct caml_final_info *f, *myf, *temp;

  if (no_orphaned_work() || caml_domain_is_terminating())
    return;

  caml_plat_lock(&orphaned_lock);

  if (orph_structs.ephe_list_live) {
    last = ephe_list_tail(orph_structs.ephe_list_live);
    Ephe_link(last) = domain_state->ephe_info->live;
    domain_state->ephe_info->live = orph_structs.ephe_list_live;
    orph_structs.ephe_list_live = 0;
  }

  if (orph_structs.ephe_list_todo) {
    if (domain_state->ephe_info->todo == 0) {
      caml_ephe_todo_list_stolen();
    }
    last = ephe_list_tail(orph_structs.ephe_list_todo);
    Ephe_link(last) = domain_state->ephe_info->todo;
    domain_state->ephe_info->todo = orph_structs.ephe_list_todo;
    orph_structs.ephe_list_todo = 0;
  }

  f = orph_structs.final_info;
  myf = domain_state->final_info;
  while (f != NULL) {
    CAMLassert (!f->updated_first);
    CAMLassert (!f->updated_last);
    CAMLassert (!myf->updated_first);
    CAMLassert (!myf->updated_last);
    CAMLassert (caml_gc_phase == Phase_sweep_and_mark_main);
    if (f->todo_head) {
      myf->todo_tail->next = f->todo_head;
      myf->todo_tail = f->todo_tail;
    }
    if (f->first.young > 0) {
      caml_final_merge_finalisable (&f->first, &myf->first);
    }
    if (f->last.young > 0) {
      caml_final_merge_finalisable (&f->last, &myf->last);
    }
    temp = f;
    f = f->next;
    caml_stat_free (temp);
  }
  orph_structs.final_info = NULL;
  caml_plat_unlock(&orphaned_lock);
}

#define BUFFER_SIZE 64

struct buf_list_t {
  double buffer[BUFFER_SIZE];
  struct buf_list_t *next;
};

static struct {
  intnat heap_words_last_cycle;
  intnat not_garbage_words_last_cycle;
  int index;
  struct buf_list_t *l;
 } caml_stat_space_overhead = {0, 0, 0, NULL};

double caml_mean_space_overhead ()
{
  int index = caml_stat_space_overhead.index;
  struct buf_list_t *t, *l = caml_stat_space_overhead.l;
  /* Use Welford's online algorithm for calculating running variance to remove
   * outliers from mean calculation. */
  double mean = 0.0, m2 = 0.0, stddev = 0.0, v;
  double delta, delta2;
  intnat count = 0;

  while (l) {
    while (index > 0) {
      v = l->buffer[--index];
      if (count > 5 && (v < mean - 3 * stddev || v > mean + 3 * stddev)) {
        continue;
      }
      count++;
      delta = v - mean;
      mean = mean + delta / count;
      delta2 = v - mean;
      m2 = m2 + delta * delta2;
      stddev = sqrt (m2 / count);
    }
    t = l;
    l = l->next;
    caml_stat_free(t);
    index = BUFFER_SIZE;
  }
  return mean;
}

static void update_major_slice_work() {
  double p, heap_words;
  intnat computed_work, limit;
  caml_domain_state *dom_st = Caml_state;
  /*
     Free memory at the start of the GC cycle (garbage + free list) (assumed):
                 FM = heap_words * caml_percent_free
                      / (100 + caml_percent_free)

     Assuming steady state and enforcing a constant allocation rate, then
     FM is divided in 2/3 for garbage and 1/3 for free list.
                 G = 2 * FM / 3
     G is also the amount of memory that will be used during this cycle
     (still assuming steady state).

     Proportion of G consumed since the previous slice:
                 PH = dom_st->allocated_words / G
                    = dom_st->allocated_words * 3 * (100 + caml_percent_free)
                      / (2 * heap_words * caml_percent_free)
     Proportion of extra-heap resources consumed since the previous slice:
                 PE = caml_extra_heap_resources
     Proportion of total work to do in this slice:
                 P  = max (PH, PE)
     Amount of marking work for the GC cycle:
                 MW = heap_words * 100 / (100 + caml_percent_free)
     Amount of sweeping work for the GC cycle:
                 SW = heap_sweep_words
     Amount of total work for the GC cycle:
                 TW = MW + SW = heap_words * 100 / (100 + caml_percent_free) + heap_sweep_words

     Amount of time to spend on this slice:
                 T = P * TT

     Since we must do TW amount of work in TT time, the amount of work done
     for this slice is:
                 S = P * TW
  */
  uintnat heap_size = caml_heap_size(dom_st->shared_heap);
  heap_words = (double)Wsize_bsize(heap_size);
  uintnat heap_sweep_words = heap_words;

  uintnat saved_terminated_words = terminated_domains_allocated_words;
  if( saved_terminated_words > 0 ) {
    while(!atomic_compare_exchange_strong(&terminated_domains_allocated_words, &saved_terminated_words, 0));
  }

  p = (double) (saved_terminated_words + dom_st->allocated_words) * 3.0 * (100 + caml_percent_free) / heap_words / caml_percent_free / 2.0;

  if (p > 0.3) p = 0.3;

  computed_work = (intnat) (p * (heap_sweep_words + (heap_words * 100 / (100 + caml_percent_free))));

  /* accumulate work */
  dom_st->major_work_computed += computed_work;
  dom_st->major_work_todo += computed_work;

  /* cap accumulated work todo to p = 0.3 */
  limit = (intnat)(0.3 * (heap_sweep_words + (heap_words * 100 / (100 + caml_percent_free))));
  if (dom_st->major_work_todo > limit)
  {
    dom_st->major_work_todo = limit;
  }

  caml_gc_message (0x40, "heap_words = %"
                         ARCH_INTNAT_PRINTF_FORMAT "u\n",
                   (uintnat)heap_words);
  caml_gc_message (0x40, "allocated_words = %"
                         ARCH_INTNAT_PRINTF_FORMAT "u\n",
                   dom_st->allocated_words);
  caml_gc_message (0x40, "raw work-to-do = %"
                         ARCH_INTNAT_PRINTF_FORMAT "uu\n",
                   (uintnat) (p * 1000000));
  caml_gc_message (0x40, "computed work = %"
                         ARCH_INTNAT_PRINTF_FORMAT "d words\n",
                   computed_work);

  caml_gc_log("Updated major work: [%c] "
                         " %"ARCH_INTNAT_PRINTF_FORMAT "u heap_words, "
                         " %"ARCH_INTNAT_PRINTF_FORMAT "u allocated, "
                         " %"ARCH_INTNAT_PRINTF_FORMAT "d computed_work, "
                         " %"ARCH_INTNAT_PRINTF_FORMAT "d work_computed, "
                         " %"ARCH_INTNAT_PRINTF_FORMAT "d work_todo, "
                         " %"ARCH_INTNAT_PRINTF_FORMAT "u gc_clock",
                         caml_gc_phase_char(caml_gc_phase),
                         (uintnat)heap_words, dom_st->allocated_words,
                         computed_work,
                         dom_st->major_work_computed,
                         dom_st->major_work_todo,
                         (intnat)(dom_st->major_gc_clock*1000000));

  dom_st->stat_major_words += dom_st->allocated_words;
  dom_st->allocated_words = 0;
}

static intnat get_major_slice_work(intnat howmuch) {
  caml_domain_state *dom_st = Caml_state;
  intnat computed_work;

  /* calculate how much work to do now */
  if (howmuch == AUTO_TRIGGERED_MAJOR_SLICE ||
      howmuch == GC_CALCULATE_MAJOR_SLICE) {
    computed_work = (dom_st->major_work_todo > 0)
      ? dom_st->major_work_todo
      : 0;
  } else {
    /* forced or opportunistic GC slice with explicit quantity */
    computed_work = howmuch;
  }

  /* TODO: do we want to do anything more complex or simplify the above? */

  return computed_work;
}

static void commit_major_slice_work(intnat words_done) {
  caml_domain_state *dom_st = Caml_state;
  intnat limit;

  dom_st->major_work_todo -= words_done;

  /* cap how far work todo can be in credit */
  limit = -2*Wsize_bsize(caml_heap_size(dom_st->shared_heap));
  if (dom_st->major_work_todo < limit)
  {
    dom_st->major_work_todo = limit;
  }

  /* check clock to close a cycle if need be */
  if (dom_st->major_work_todo <= 0
      && dom_st->major_gc_clock >= 1.0)
  {
    caml_gc_log("Major GC slice complete: "
        " %"ARCH_INTNAT_PRINTF_FORMAT "d words_done, "
        " %"ARCH_INTNAT_PRINTF_FORMAT "d todo, "
        " %"ARCH_INTNAT_PRINTF_FORMAT "d computed, "
        " %"ARCH_INTNAT_PRINTF_FORMAT "u clock",
        words_done,
        dom_st->major_work_todo,
        dom_st->major_work_computed,
        (uintnat)(dom_st->major_gc_clock * 1000000)
      );

    /* we have caught up */
    while( dom_st->major_gc_clock >= 1.0 ) {
      dom_st->major_gc_clock -= 1.;
    }

    /* limit amount of work credit that can go into next cycle */
    limit = -2*dom_st->major_work_computed;
    dom_st->major_work_todo = dom_st->major_work_todo < limit
      ? limit
      : dom_st->major_work_todo;
    dom_st->major_work_computed = 0;
  }
}

static void mark_stack_prune(struct mark_stack* stk);
static struct pool* find_pool_to_rescan();


#ifdef DEBUG
#define Is_markable(v) (Is_block(v) && !Is_young(v) && v != Debug_free_major)
#else
#define Is_markable(v) (Is_block(v) && !Is_young(v))
#endif

static void realloc_mark_stack (struct mark_stack* stk)
{
  mark_entry* new;
  uintnat mark_stack_bsize = stk->size * sizeof(mark_entry);

  if ( mark_stack_bsize < caml_heap_size(Caml_state->shared_heap) / 32) {
    caml_gc_log ("Growing mark stack to %"ARCH_INTNAT_PRINTF_FORMAT"uk bytes\n",
                 (intnat) mark_stack_bsize * 2 / 1024);

    new = (mark_entry*) caml_stat_resize_noexc ((char*) stk->stack,
                                                2 * mark_stack_bsize);
    if (new != NULL) {
      stk->stack = new;
      stk->size *= 2;
      return;
    }
    caml_gc_log ("No room for growing mark stack. Pruning..\n");
  }
  caml_gc_log ("Mark stack size is %"ARCH_INTNAT_PRINTF_FORMAT"u"
               "bytes (> 32 * major heap size of this domain %"
               ARCH_INTNAT_PRINTF_FORMAT"u bytes. Pruning..\n",
               mark_stack_bsize,
               caml_heap_size(Caml_state->shared_heap));
  mark_stack_prune(stk);
}

static void mark_stack_push(struct mark_stack* stk, value block, 
      uintnat offset, intnat* work)
{
  value v;
  int i, block_wsz = Wosize_val(block), end;
  mark_entry* me;

<<<<<<< HEAD
  CAMLassert(Is_block(e.block) && !Is_young(e.block));
  CAMLassert(Tag_val(e.block) != Infix_tag);
  CAMLassert(Tag_val(e.block) != Cont_tag);
  CAMLassert(Tag_val(e.block) < No_scan_tag);
=======
  CAMLassert(Is_block(block) && !Is_minor(block));
  CAMLassert(Tag_val(block) != Infix_tag);
  CAMLassert(Tag_val(block) < No_scan_tag);
  CAMLassert(Tag_val(block) != Cont_tag);
>>>>>>> cdf1b64a
  /* Optimisation to avoid pushing small, unmarkable objects such as [Some 42]
   * into the mark stack. */
  end =  (block_wsz < 8 ? block_wsz : 8);

  for (i = offset; i < end; i++) {
    v = Field(block, i);

    if (Is_markable(v))
      break;
  }

  if (i == block_wsz){
    /* nothing left to mark and credit header */
    if(work != NULL){
      /* we should take credit for it though */
      *work -= Whsize_wosize(block_wsz - offset);
    }
    return;
  }

  if( work != NULL ) {
    /* take credit for the work we skipped due to the optimisation.
       we will take credit for the header later as part of marking. */
    *work -= (i - offset);
  }

  offset = i;

  if (stk->count == stk->size)
    realloc_mark_stack(stk);

  me = &stk->stack[stk->count++];
  me->block = block;
  me->offset = offset;
}

/* to fit scanning_action */
static void mark_stack_push_act(void* state, value v, value* ignored) {
  if (Tag_val(v) < No_scan_tag && Tag_val(v) != Cont_tag)
    mark_stack_push(Caml_state->mark_stack, v, 0, NULL);
}

/* This function shrinks the mark stack back to the MARK_STACK_INIT_SIZE size
   and is called at the end of a GC compaction to avoid a mark stack greater
   than 1/32th of the heap. */
void caml_shrink_mark_stack () {
  struct mark_stack* stk = Caml_state->mark_stack;
  intnat init_stack_bsize = MARK_STACK_INIT_SIZE * sizeof(mark_entry);
  mark_entry* shrunk_stack;

  caml_gc_log ("Shrinking mark stack to %"
                  ARCH_INTNAT_PRINTF_FORMAT "uk bytes\n",
                  init_stack_bsize);

  shrunk_stack = (mark_entry*) caml_stat_resize_noexc ((char*) stk->stack,
                                              init_stack_bsize);
  if (shrunk_stack != NULL) {
    stk->stack = shrunk_stack;
    stk->size = MARK_STACK_INIT_SIZE;
  }else{
    caml_gc_log ("Mark stack shrinking failed");
  }
}

void caml_darken_cont(value cont);

static void mark_slice_darken(struct mark_stack* stk, value v, mlsize_t i,
                              intnat* work)
{
  value child;
  header_t chd;

  child = Field(v, i);

  if (Is_markable(child)){
    chd = Hd_val(child);
    if(Tag_hd(chd) == Infix_tag){
      child -= Infix_offset_hd(chd);
      chd = Hd_val(child);
    }
    CAMLassert(!Has_status_hd(chd, global.GARBAGE));
    if (Has_status_hd(chd, global.UNMARKED)){
      Caml_state->stat_blocks_marked++;
      if (Tag_hd(chd) == Cont_tag){
        caml_darken_cont(child);
        *work -= Wosize_hd(chd);
      } else{
    again:
      if (Tag_hd(chd) == Lazy_tag || Tag_hd(chd) == Forcing_tag){
        if(!atomic_compare_exchange_strong(Hp_atomic_val(child), &chd,
              With_status_hd(chd, global.MARKED))){
                chd = Hd_val(child);
                goto again;
              }
      } else {
        atomic_store_explicit(
          Hp_atomic_val(child),
          With_status_hd(chd, global.MARKED),
          memory_order_relaxed);
      }
      if(Tag_hd(chd) < No_scan_tag){
        mark_stack_push(stk, child, 0, work);
      }
      else{
        *work -= Wosize_hd(chd); /* account for header */
      }
    }
  }
  }
}

static intnat do_some_marking(intnat budget) {
  struct mark_stack* stk = Caml_state->mark_stack;
  while (stk->count > 0) {
    mark_entry me = stk->stack[--stk->count];
    intnat me_end = Wosize_val(me.block);
    while (me.offset != me_end) {
      if (budget <= 0) {
        mark_stack_push(stk, me.block, me.offset, NULL);
        return budget;
      }
      budget--;
      CAMLassert(Is_markable(me.block) &&
                 Has_status_hd(Hd_val(me.block), global.MARKED) &&
                 Tag_val(me.block) < No_scan_tag &&
                 Tag_val(me.block) != Cont_tag);
      mark_slice_darken(stk, me.block, me.offset++, &budget);
    }
    budget--; /* credit for header */
  }
  return budget;
}

/* mark until the budget runs out or marking is done */
static intnat mark(intnat budget) {
  while (budget > 0 && !Caml_state->marking_done) {
    budget = do_some_marking(budget);
    if (budget > 0) {
      struct pool* p = find_pool_to_rescan();
      if (p) {
        caml_redarken_pool(p, &mark_stack_push_act, 0);
      } else {
        update_ephe_info_for_marking_done();
        Caml_state->marking_done = 1;
        atomic_fetch_add_verify_ge0(&num_domains_to_mark, -1);
      }
    }
  }
  return budget;
}

void caml_darken_cont(value cont)
{
  CAMLassert(Is_block(cont) && !Is_young(cont) && Tag_val(cont) == Cont_tag);
  SPIN_WAIT {
    header_t hd = atomic_load_explicit(Hp_atomic_val(cont), memory_order_relaxed);
    CAMLassert(!Has_status_hd(hd, global.GARBAGE));
    if (Has_status_hd(hd, global.MARKED))
      break;
    if (Has_status_hd(hd, global.UNMARKED) &&
        atomic_compare_exchange_strong(
            Hp_atomic_val(cont), &hd,
            With_status_hd(hd, NOT_MARKABLE))) {
      value stk = Op_val(cont)[0];
      if (Ptr_val(stk) != NULL)
        caml_scan_stack(&caml_darken, 0, Ptr_val(stk), 0);
      atomic_store_explicit(
        Hp_atomic_val(cont),
        With_status_hd(hd, global.MARKED),
        memory_order_release);
    }
  }
}

void caml_darken(void* state, value v, value* ignored) {
  header_t hd;
  if (!Is_markable (v)) return; /* foreign stack, at least */

  hd = Hd_val(v);
  if (Tag_hd(hd) == Infix_tag) {
    v -= Infix_offset_hd(hd);
    hd = Hd_val(v);
  }
  if (Has_status_hd(hd, global.UNMARKED)) {
    if (Caml_state->marking_done) {
      atomic_fetch_add(&num_domains_to_mark, 1);
      Caml_state->marking_done = 0;
    }
    if (Tag_hd(hd) == Cont_tag) {
      caml_darken_cont(v);
    } else {
      atomic_store_explicit(
         Hp_atomic_val(v),
         With_status_hd(hd, global.MARKED),
         memory_order_relaxed);
      if (Tag_hd(hd) < No_scan_tag) {
        mark_stack_push(Caml_state->mark_stack, v, 0, NULL);
      }
    }
  }
}

intnat ephe_mark (intnat budget, uintnat for_cycle)
{
  value v, data, key, f, todo;
  value* prev_linkp;
  header_t hd;
  mlsize_t size, i;
  caml_domain_state* domain_state = Caml_state;
  int alive_data;
  intnat marked = 0, made_live = 0;

  if (domain_state->ephe_info->cursor.cycle == for_cycle) {
    prev_linkp = domain_state->ephe_info->cursor.todop;
    todo = *prev_linkp;
  } else {
    todo = domain_state->ephe_info->todo;
    prev_linkp = &domain_state->ephe_info->todo;
  }
  while (todo != 0 && budget > 0) {
    v = todo;
    todo = Ephe_link(v);
    CAMLassert (Tag_val(v) == Abstract_tag);
    hd = Hd_val(v);
    data = Ephe_data(v);
    alive_data = 1;

    /* If ephemeron is unmarked, data is dead */
    if (is_unmarked(v)) alive_data = 0;

    size = Wosize_hd(hd);
    for (i = CAML_EPHE_FIRST_KEY; alive_data && i < size; i++) {
      key = Op_val(v)[i];
    ephemeron_again:
      if (key != caml_ephe_none && Is_block(key)) {
        if (Tag_val(key) == Forward_tag) {
          f = Forward_val(key);
          if (Is_block(f)) {
            if (Tag_val(f) == Forward_tag || Tag_val(f) == Lazy_tag ||
                Tag_val(f) == Double_tag) {
              /* Do not short-circuit the pointer */
            } else {
              Op_val(v)[i] = key = f;
              goto ephemeron_again;
            }
          }
        }
        if (is_unmarked (key))
          alive_data = 0;
      }
    }
    budget -= Whsize_wosize(i);

    if (alive_data) {
      if (data != caml_ephe_none && Is_block(data) && is_unmarked(data)) {
        caml_darken (0, data, 0);
      }
      Ephe_link(v) = domain_state->ephe_info->live;
      domain_state->ephe_info->live = v;
      *prev_linkp = todo;
      made_live++;
    } else {
      /* Leave this ephemeron on the todo list */
      prev_linkp = &Ephe_link(v);
    }
    marked++;
  }

  caml_gc_log ("Mark Ephemeron: %s. for ephemeron cycle=%"ARCH_INTNAT_PRINTF_FORMAT"d "
               "marked=%"ARCH_INTNAT_PRINTF_FORMAT"d made_live=%"ARCH_INTNAT_PRINTF_FORMAT"d",
               domain_state->ephe_info->cursor.cycle == for_cycle ? "continued from cursor" : "discarded cursor",
               for_cycle, marked, made_live);

  domain_state->ephe_info->cursor.cycle = for_cycle;
  domain_state->ephe_info->cursor.todop = prev_linkp;

  return budget;
}

intnat ephe_sweep (struct domain* d, intnat budget)
{
  CAMLassert (caml_gc_phase == Phase_sweep_ephe);
  value v;
  caml_domain_state* domain_state = d->state;

  while (domain_state->ephe_info->todo != 0 && budget > 0) {
    v = domain_state->ephe_info->todo;
    domain_state->ephe_info->todo = Ephe_link(v);
    CAMLassert (Tag_val(v) == Abstract_tag);

    if (is_unmarked(v)) {
      /* The whole array is dead, drop this ephemeron */
      budget -= 1;
    } else {
      caml_ephe_clean(v);
      Ephe_link(v) = domain_state->ephe_info->live;
      domain_state->ephe_info->live = v;
      budget -= Whsize_val(v);
    }
  }
  return budget;
}

/* double-buffered sampled GC stats.
   At the end of GC cycle N, domains update sampled_gc_stats[N&1],
   but requests to Gc.stats() read from sampled_gc_stats[!(N&1)].
   That way, Gc.stats() returns the statistics atomically sampled
   at the end of the most recently completed GC cycle */
static struct gc_stats sampled_gc_stats[2][Max_domains];

void caml_accum_heap_stats(struct heap_stats* acc, const struct heap_stats* h)
{
  acc->pool_words += h->pool_words;
  if (acc->pool_max_words < h->pool_max_words)
    acc->pool_max_words = h->pool_max_words;
  acc->pool_live_words += h->pool_live_words;
  acc->pool_live_blocks += h->pool_live_blocks;
  acc->pool_frag_words += h->pool_frag_words;
  acc->large_words += h->large_words;
  if (acc->large_max_words < h->large_max_words)
    acc->large_max_words = h->large_max_words;
  acc->large_blocks += h->large_blocks;
}

void caml_remove_heap_stats(struct heap_stats* acc, const struct heap_stats* h)
{
  acc->pool_words -= h->pool_words;
  acc->pool_live_words -= h->pool_live_words;
  acc->pool_live_blocks -= h->pool_live_blocks;
  acc->pool_frag_words -= h->pool_frag_words;
  acc->large_words -= h->large_words;
  acc->large_blocks -= h->large_blocks;
}


void caml_sample_gc_stats(struct gc_stats* buf)
{
  memset(buf, 0, sizeof(*buf));
  /* we read from the buffers that are not currently being
     written to. that way, we pick up the numbers written
     at the end of the most recently completed GC cycle */
  int phase = ! (caml_major_cycles_completed & 1);
  int i;
  intnat pool_max = 0, large_max = 0;
  struct domain* domain_self = caml_domain_self ();
  int my_id = domain_self->state->id;

  for (i=0; i<Max_domains; i++) {
    struct gc_stats* s = &sampled_gc_stats[phase][i];
    struct heap_stats* h = &s->major_heap;
    if (i != my_id) {
      buf->minor_words += s->minor_words;
      buf->promoted_words += s->promoted_words;
      buf->major_words += s->major_words;
      buf->minor_collections += s->minor_collections;
    }
    else {
      buf->minor_words += Caml_state->stat_minor_words;
      buf->promoted_words += Caml_state->stat_promoted_words;
      buf->major_words += Caml_state->stat_major_words;
      buf->minor_collections += Caml_state->stat_minor_collections;
      //FIXME handle the case for major heap stats [h]
    }
    /* The instantaneous maximum heap size cannot be computed
       from per-domain statistics, and would be very expensive
       to maintain directly. Here, we just sum the per-domain
       maxima, which is statistically dubious.

       FIXME: maybe maintain coarse global maxima? */
    pool_max += h->pool_max_words;
    large_max += h->large_max_words;
    caml_accum_heap_stats(&buf->major_heap, h);
  }
  buf->major_heap.pool_max_words = pool_max;
  buf->major_heap.large_max_words = large_max;
}

static void cycle_all_domains_callback(struct domain* domain, void* unused,
                                       int participating_count, struct domain** participating)
{
  uintnat num_domains_in_stw;

  caml_ev_begin("major_gc/cycle_domains");

  CAMLassert(domain == caml_domain_self());
  CAMLassert(atomic_load_acq(&ephe_cycle_info.num_domains_todo) ==
             atomic_load_acq(&ephe_cycle_info.num_domains_done));
  CAMLassert(atomic_load(&num_domains_to_mark) == 0);
  CAMLassert(atomic_load(&num_domains_to_sweep) == 0);
  CAMLassert(atomic_load(&num_domains_to_ephe_sweep) == 0);

  caml_empty_minor_heap_no_major_slice_from_stw(domain, (void*)0, participating_count, participating);

  caml_ev_begin("major_gc/stw");

  {
    /* update GC stats */
    int stats_phase = caml_major_cycles_completed & 1;
    struct gc_stats* stats = &sampled_gc_stats[stats_phase][domain->state->id];
    stats->minor_words = domain->state->stat_minor_words;
    stats->promoted_words = domain->state->stat_promoted_words;
    stats->major_words = domain->state->stat_major_words;
    stats->minor_collections = domain->state->stat_minor_collections;
    caml_sample_heap_stats(domain->state->shared_heap, &stats->major_heap);
  }

  {
    /* Cycle major heap */
    // FIXME: delete caml_cycle_heap_stw and have per-domain copies of the data?
    barrier_status b = caml_global_barrier_begin();
    if (caml_global_barrier_is_final(b)) {
      caml_cycle_heap_stw();
      caml_gc_log("GC cycle %lu completed (heap cycled)",
                  (long unsigned int)caml_major_cycles_completed);
      caml_ev_global_sync();
      caml_major_cycles_completed++;
      caml_gc_message(0x40, "Starting major GC cycle\n");

      if (caml_params->verb_gc & 0x400) {
        struct gc_stats s;
        intnat heap_words, not_garbage_words, swept_words;

        caml_sample_gc_stats(&s);
        heap_words = s.major_heap.pool_words + s.major_heap.large_words;
        not_garbage_words = s.major_heap.pool_live_words + s.major_heap.large_words;
        swept_words = domain->state->swept_words;
        caml_gc_log ("heap_words: %"ARCH_INTNAT_PRINTF_FORMAT"d "
                      "not_garbage_words %"ARCH_INTNAT_PRINTF_FORMAT"d "
                      "swept_words %"ARCH_INTNAT_PRINTF_FORMAT"d",
                      heap_words, not_garbage_words, swept_words);

        if (caml_stat_space_overhead.heap_words_last_cycle != 0) {
          /* At the end of a major cycle, no object has colour MARKED.
            *
            * [not_garbage_words] counts all objects which are UNMARKED.
            * Importantly, this includes both live objects and objects which are
            * unreachable in the current cycle (i.e, garbage). But we don't get to
            * know which objects are garbage until the end of the next cycle.
            *
            * live_words@N = not_garbage_words@N - swept_words@N+1
            *
            * space_overhead@N = 100.0 * (heap_words@N - live_words@N) / live_words@N
            */
          double live_words_last_cycle =
            caml_stat_space_overhead.not_garbage_words_last_cycle - swept_words;
          double space_overhead =
            100.0 * (double)(caml_stat_space_overhead.heap_words_last_cycle
                            - live_words_last_cycle) / live_words_last_cycle;

          if (caml_stat_space_overhead.l == NULL ||
              caml_stat_space_overhead.index == BUFFER_SIZE) {
            struct buf_list_t *l =
              (struct buf_list_t*)caml_stat_alloc_noexc(sizeof(struct buf_list_t));
            l->next = caml_stat_space_overhead.l;
            caml_stat_space_overhead.l = l;
            caml_stat_space_overhead.index = 0;
          }
          caml_stat_space_overhead.l->buffer[caml_stat_space_overhead.index++] =
            space_overhead;
          caml_gc_log("Previous cycle's space_overhead: %lf", space_overhead);
        }
        caml_stat_space_overhead.heap_words_last_cycle = heap_words;
        caml_stat_space_overhead.not_garbage_words_last_cycle = not_garbage_words;
      }
      domain->state->swept_words = 0;

      num_domains_in_stw = (uintnat)caml_global_barrier_num_domains();
      atomic_store_rel(&num_domains_to_sweep, num_domains_in_stw);
      atomic_store_rel(&num_domains_to_mark, num_domains_in_stw);

      caml_gc_phase = Phase_sweep_and_mark_main;
      atomic_store(&ephe_cycle_info.num_domains_todo, num_domains_in_stw);
      atomic_store(&ephe_cycle_info.ephe_cycle, 0);
      atomic_store(&ephe_cycle_info.num_domains_done, 0);
      atomic_store_rel(&num_domains_to_ephe_sweep, num_domains_in_stw);
      atomic_store_rel(&num_domains_to_final_update_first, num_domains_in_stw);
      atomic_store_rel(&num_domains_to_final_update_last, num_domains_in_stw);
    }
    // should interrupts be processed here or not?
    // depends on whether marking above may need interrupts
    caml_global_barrier_end(b);
  }

  /* If the heap is to be verified, do it before the domains continue
     running OCaml code. */
  if (caml_params->verify_heap) {
    struct heap_verify_state* ver = caml_verify_begin();
    caml_do_roots (&caml_verify_root, ver, domain, 1);
    caml_verify_heap(ver);
    caml_gc_log("Heap verified");
    caml_global_barrier();
  }

  domain->state->stat_major_collections++;
  caml_cycle_heap(domain->state->shared_heap);
  domain->state->sweeping_done = 0;

  /* Mark roots for new cycle */
  domain->state->marking_done = 0;
  domain->state->major_work_computed = 0;
  domain->state->major_work_todo = 0;
  domain->state->major_gc_clock = 0.0;

  caml_ev_begin("major_gc/roots");
  caml_do_roots (&caml_darken, NULL, domain, 0);
  caml_ev_end("major_gc/roots");

  if (domain->state->mark_stack->count == 0) {
    atomic_fetch_add_verify_ge0(&num_domains_to_mark, -1);
    domain->state->marking_done = 1;
  }

  /* Ephemerons */
  CAMLassert(domain->state->ephe_info->todo == (value) NULL);
  domain->state->ephe_info->todo = domain->state->ephe_info->live;
  domain->state->ephe_info->live = (value) NULL;
  domain->state->ephe_info->cycle = 0;
  domain->state->ephe_info->cursor.todop = NULL;
  domain->state->ephe_info->cursor.cycle = 0;
  if (domain->state->ephe_info->todo == (value) NULL)
    caml_ephe_todo_list_emptied();

  /* Finalisers */
  domain->state->final_info->updated_first = 0;
  domain->state->final_info->updated_last = 0;

  caml_ev_end("major_gc/stw");
  caml_ev_end("major_gc/cycle_domains");
}

static int is_complete_phase_sweep_and_mark_main (struct domain *d)
{
  return
    caml_gc_phase == Phase_sweep_and_mark_main &&
    atomic_load_acq (&num_domains_to_sweep) == 0 &&
    atomic_load_acq (&num_domains_to_mark) == 0 &&
    /* Marking is done */
    atomic_load_acq(&ephe_cycle_info.num_domains_todo) ==
    atomic_load_acq(&ephe_cycle_info.num_domains_done) &&
    /* Ephemeron marking is done */
    no_orphaned_work();
    /* All orphaned ephemerons have been adopted */
}

static int is_complete_phase_mark_final (struct domain *d)
{
  return
    caml_gc_phase == Phase_mark_final &&
    atomic_load_acq (&num_domains_to_final_update_first) == 0 &&
    /* updated finalise first values */
    atomic_load_acq (&num_domains_to_mark) == 0 &&
    /* Marking is done */
    atomic_load_acq(&ephe_cycle_info.num_domains_todo) ==
    atomic_load_acq(&ephe_cycle_info.num_domains_done) &&
    /* Ephemeron marking is done */
    no_orphaned_work();
    /* All orphaned ephemerons have been adopted */
}

static int is_complete_phase_sweep_ephe (struct domain *d)
{
  return
    caml_gc_phase == Phase_sweep_ephe &&
    atomic_load_acq (&num_domains_to_ephe_sweep) == 0 &&
    /* All domains have swept their ephemerons */
    atomic_load_acq (&num_domains_to_final_update_last) == 0 &&
    /* All domains have updated finalise last values */
    no_orphaned_work();
    /* All orphaned structures have been adopted */
}

static void try_complete_gc_phase (struct domain* domain, void* unused,
                                   int participating_count, struct domain** participating)
{
  caml_ev_begin("major_gc/phase_change");
  barrier_status b;

  b = caml_global_barrier_begin ();
  if (caml_global_barrier_is_final(b)) {
    if (is_complete_phase_sweep_and_mark_main(domain)) {
      caml_gc_phase = Phase_mark_final;
    } else if (is_complete_phase_mark_final(domain)) {
      caml_gc_phase = Phase_sweep_ephe;
    }
  }
  caml_global_barrier_end(b);
  caml_ev_end("major_gc/phase_change");
}

intnat caml_opportunistic_major_work_available ()
{
  struct domain* d = caml_domain_self();
  caml_domain_state* domain_state = d->state;
  return !domain_state->sweeping_done || !domain_state->marking_done;
}

typedef enum {
  Slice_uninterruptible,
  Slice_interruptible,
  Slice_opportunistic
} collection_slice_mode;

static char collection_slice_mode_char(collection_slice_mode mode)
{
  switch(mode) {
    case Slice_uninterruptible:
      return 'u';
    case Slice_interruptible:
      return 'i';
    case Slice_opportunistic:
      return 'o';
    default:
      return ' ';
  }
}

#define Chunk_size 0x400

static intnat major_collection_slice(intnat howmuch,
                                     int participant_count,
                                     struct domain** barrier_participants,
                                     collection_slice_mode mode)
{
  struct domain* d = caml_domain_self();
  caml_domain_state* domain_state = d->state;
  intnat sweep_work = 0, mark_work = 0;
  intnat available, left;
  uintnat blocks_marked_before = domain_state->stat_blocks_marked;
  int was_marking = 0;
  uintnat saved_ephe_cycle;
  uintnat saved_major_cycle = caml_major_cycles_completed;
  int log_events = mode != Slice_opportunistic || (caml_params->verb_gc & 0x40);
  intnat computed_work, budget, interrupted_budget = 0;

  update_major_slice_work();
  computed_work = get_major_slice_work(howmuch);
  budget = computed_work;

  /* shortcut out if there is no opportunistic work to be done
   * NB: needed particularly to avoid caml_ev spam when polling */
  if (mode == Slice_opportunistic &&
      !caml_opportunistic_major_work_available()) {
    return budget;
  }

  if (log_events) caml_ev_begin("major_gc/slice");

  if (!domain_state->sweeping_done) {
    if (log_events) caml_ev_begin("major_gc/sweep");

    do {
      available = budget > Chunk_size ? Chunk_size : budget;
      left = caml_sweep(domain_state->shared_heap, available);
      budget -= available - left;
      sweep_work += available - left;

      if (budget > 0 && available == left) {
        domain_state->sweeping_done = 1;
        atomic_fetch_add_verify_ge0(&num_domains_to_sweep, -1);
      }

      if (mode == Slice_interruptible && caml_incoming_interrupts_queued())
      {
        interrupted_budget = budget;
        budget = 0;
      }
    } while (budget > 0 && available != left);

    if (log_events) caml_ev_end("major_gc/sweep");
  }

mark_again:
  while (budget > 0) {
    if (!domain_state->marking_done) {
      if (!was_marking) {
        if (log_events) caml_ev_begin("major_gc/mark");
        was_marking = 1;
      }
      available = budget > Chunk_size ? Chunk_size : budget;
      left = mark(available);
      budget -= available - left;
      mark_work += available - left;
    } else {
      break;
    }

    if (mode == Slice_interruptible && caml_incoming_interrupts_queued()) {
      interrupted_budget = budget;
      budget = 0;
    }
  }
  if (was_marking) {
    if (log_events) caml_ev_end("major_gc/mark");
    was_marking = 0;
  }

  if (mode != Slice_opportunistic) {
    /* Finalisers */
    if (caml_gc_phase == Phase_mark_final &&
        caml_final_update_first(d)) {
      /* This domain has updated finalise first values */
      atomic_fetch_add_verify_ge0(&num_domains_to_final_update_first, -1);
      if (budget > 0 && !domain_state->marking_done)
        goto mark_again;
    }

    if (caml_gc_phase == Phase_sweep_ephe &&
        caml_final_update_last(d)) {
      /* This domain has updated finalise last values */
      atomic_fetch_add_verify_ge0(&num_domains_to_final_update_last, -1);
      /* Nothing has been marked while updating last */
    }

    caml_adopt_orphaned_work();

    /* Ephemerons */
    saved_ephe_cycle = atomic_load_acq(&ephe_cycle_info.ephe_cycle);
    if (domain_state->ephe_info->todo != (value) NULL &&
        saved_ephe_cycle > domain_state->ephe_info->cycle) {
      caml_ev_begin("major_gc/ephe_mark");
      budget = ephe_mark(budget, saved_ephe_cycle);
      caml_ev_end("major_gc/ephe_mark");
      if (domain_state->ephe_info->todo == (value) NULL)
        caml_ephe_todo_list_emptied ();
      else if (budget > 0 && domain_state->marking_done)
        record_ephe_marking_done(saved_ephe_cycle);
      else if (budget > 0) goto mark_again;
    }

    if (caml_gc_phase == Phase_sweep_ephe &&
        domain_state->ephe_info->todo != 0) {
      caml_ev_begin("major_gc/ephe_sweep");
      budget = ephe_sweep (d, budget);
      caml_ev_end("major_gc/ephe_sweep");
      if (domain_state->ephe_info->todo == 0) {
        atomic_fetch_add_verify_ge0(&num_domains_to_ephe_sweep, -1);
      }
    }

    /* Complete GC phase */
    if (is_complete_phase_sweep_and_mark_main(d) ||
        is_complete_phase_mark_final (d)) {
      if (barrier_participants) {
        try_complete_gc_phase (d, (void*)0, participant_count, barrier_participants);
      } else {
        caml_try_run_on_all_domains (&try_complete_gc_phase, 0, 0, 0);
      }
      if (budget > 0) goto mark_again;
    }
  }

  if (log_events) caml_ev_end("major_gc/slice");

  caml_gc_log("Major slice [%c%c%c]: %ld work, %ld sweep, %ld mark (%lu blocks)",
              collection_slice_mode_char(mode),
              interrupted_budget == 0 ? '.' : '*',
              caml_gc_phase_char(caml_gc_phase),
              (long)computed_work, (long)sweep_work, (long)mark_work,
              (unsigned long)(domain_state->stat_blocks_marked - blocks_marked_before));

  /* we did: work we were asked - interrupted_budget + any overwork */
  commit_major_slice_work(computed_work - interrupted_budget + (budget < 0 ? -budget : 0));

  if (mode != Slice_opportunistic && is_complete_phase_sweep_ephe(d)) {
    saved_major_cycle = caml_major_cycles_completed;
    /* To handle the case where multiple domains try to finish the major
      cycle simultaneously, we loop until the current cycle has ended,
      ignoring whether caml_try_run_on_all_domains succeeds. */
    while (saved_major_cycle == caml_major_cycles_completed) {
      if (barrier_participants) {
        cycle_all_domains_callback(d, (void*)0, participant_count, barrier_participants);
      } else {
        caml_try_run_on_all_domains(&cycle_all_domains_callback, 0, 0, 0);
      }
    }
  }

  return budget;
}

intnat caml_opportunistic_major_collection_slice(intnat howmuch)
{
  return major_collection_slice(howmuch, 0, 0, Slice_opportunistic);
}

intnat caml_major_collection_slice(intnat howmuch)
{
  intnat work_left;

  /* if this is an auto-triggered GC slice, make it interruptible */
  if (howmuch == AUTO_TRIGGERED_MAJOR_SLICE) {
    work_left = major_collection_slice(AUTO_TRIGGERED_MAJOR_SLICE, 0, 0, Slice_interruptible);
    if (get_major_slice_work(AUTO_TRIGGERED_MAJOR_SLICE) > 0) {
      caml_gc_log("Major slice interrupted, rescheduling major slice");
      caml_request_major_slice();
    }
  } else {
    /* TODO: could make forced API slices interruptible, but would need to do accounting or pass up interrupt */
    work_left = major_collection_slice(howmuch, 0, 0, Slice_uninterruptible);
  }

  return work_left;
}

static void finish_major_cycle_callback (struct domain* domain, void* arg,
                                         int participating_count, struct domain** participating)
{
  uintnat saved_major_cycles = (uintnat)arg;
  CAMLassert (domain == caml_domain_self());

  caml_empty_minor_heap_no_major_slice_from_stw(domain, (void*)0, participating_count, participating);

  while (saved_major_cycles == caml_major_cycles_completed) {
    major_collection_slice(10000000, participating_count, participating, 0);
  }
}

void caml_finish_major_cycle ()
{
  uintnat saved_major_cycles = caml_major_cycles_completed;

  while( saved_major_cycles == caml_major_cycles_completed ) {
    caml_try_run_on_all_domains(&finish_major_cycle_callback, (void*)caml_major_cycles_completed, 0, 0);
  }
}

void caml_empty_mark_stack () {
  while (!Caml_state->marking_done){
    mark(1000);
    caml_handle_incoming_interrupts();
  }

  if (Caml_state->stat_blocks_marked)
    caml_gc_log("Finished marking major heap. Marked %u blocks",
                (unsigned)Caml_state->stat_blocks_marked);
  Caml_state->stat_blocks_marked = 0;
}

void caml_finish_marking () {
  if (!Caml_state->marking_done) {
    caml_ev_begin("major_gc/finish_marking");
    caml_empty_mark_stack();
    caml_shrink_mark_stack();
    Caml_state->stat_major_words += Caml_state->allocated_words;
    Caml_state->allocated_words = 0;
    caml_ev_end("major_gc/finish_marking");
  }
}

void caml_finish_sweeping () {
  if (Caml_state->sweeping_done) return;
  caml_ev_begin("major_gc/finish_sweeping");
  while (!Caml_state->sweeping_done) {
    if (caml_sweep(Caml_state->shared_heap, 10) > 0) {
      /* just finished sweeping */
      CAMLassert(Caml_state->sweeping_done == 0);
      Caml_state->sweeping_done = 1;
      atomic_fetch_add_verify_ge0(&num_domains_to_sweep, -1);
      break;
    }
    caml_handle_incoming_interrupts();
  }
  caml_ev_end("major_gc/finish_sweeping");
}

static struct pool* find_pool_to_rescan()
{
  struct pool* p;

  if (Caml_state->pools_to_rescan_count > 0) {
    p = Caml_state->pools_to_rescan[--Caml_state->pools_to_rescan_count];
    caml_gc_log("Redarkening pool %p (%d others left)", p, Caml_state->pools_to_rescan_count);
  } else {
    p = 0;
  }

  return p;
}

struct pool_count {
  struct pool* pool;
  int occurs;
};

static int pool_count_cmp(const void* a, const void* b)
{
  const struct pool_count* p = a;
  const struct pool_count* q = b;
  return p->occurs - q->occurs;
}

static void mark_stack_prune (struct mark_stack* stk)
{
  struct addrmap t = ADDRMAP_INIT;
  int count = 0, entry;
  addrmap_iterator i;
  uintnat mark_stack_count = stk->count;
  mark_entry* mark_stack = stk->stack;

  /* space used by the computations below */
  uintnat table_max = mark_stack_count / 100;
  if (table_max < 1000) table_max = 1000;

  /* amount of space we want to free up */
  int entries_to_free = (uintnat)(mark_stack_count * 0.20);

  /* We compress the mark stack by removing all of the objects from a
     subset of pools, which are rescanned later. For efficiency, we
     want to select those pools which occur most frequently, so that
     we need to rescan as few pools as possible. However, we do not
     have space to build a complete histogram.

     Using ~1% of the mark stack's space, we can find all of the
     elements that occur at least 100 times using the Misra-Gries
     heavy hitter algorithm (see J. Misra and D. Gries, "Finding
     repeated elements", 1982). */

  for (entry = 0; entry < mark_stack_count; entry++) {
    struct pool* pool = caml_pool_of_shared_block(mark_stack[entry].block);
    if (!pool) continue;
    value p = (value)pool;
    if (caml_addrmap_contains(&t, p)) {
      /* if it's already present, increase the count */
      (*caml_addrmap_insert_pos(&t, p)) ++;
    } else if (count < table_max) {
      /* if there's space, insert it with count 1 */
      *caml_addrmap_insert_pos(&t, p) = 1;
      count++;
    } else {
      /* otherwise, decrease all entries by 1 */
      struct addrmap s = ADDRMAP_INIT;
      int scount = 0;
      for (i = caml_addrmap_iterator(&t);
           caml_addrmap_iter_ok(&t, i);
           i = caml_addrmap_next(&t, i)) {
        value k = caml_addrmap_iter_key(&t, i);
        value v = caml_addrmap_iter_value(&t, i);
        if (v > 1) {
          *caml_addrmap_insert_pos(&s, k) = v - 1;
          scount++;
        }
      }
      caml_addrmap_clear(&t);
      t = s;
      count = scount;
    }
  }

  /* t now contains all pools that occur at least 100 times.
     If no pools occur at least 100 times, t is some arbitrary subset of pools.
     Next, we get an accurate count of the occurrences of the pools in t */

  for (i = caml_addrmap_iterator(&t);
       caml_addrmap_iter_ok(&t, i);
       i = caml_addrmap_next(&t, i)) {
    *caml_addrmap_iter_val_pos(&t, i) = 0;
  }
  for (entry = 0; entry < mark_stack_count; entry++) {
    value p = (value)caml_pool_of_shared_block(mark_stack[entry].block);
    if (p && caml_addrmap_contains(&t, p))
      (*caml_addrmap_insert_pos(&t, p))++;
  }

  /* Next, find a subset of those pools that covers enough entries */

  struct pool_count* pools = caml_stat_alloc(count * sizeof(struct pool_count));
  int pos = 0;
  for (i = caml_addrmap_iterator(&t);
       caml_addrmap_iter_ok(&t, i);
       i = caml_addrmap_next(&t, i)) {
    struct pool_count* p = &pools[pos++];
    p->pool = (struct pool*)caml_addrmap_iter_key(&t, i);
    p->occurs = (int)caml_addrmap_iter_value(&t, i);
  }
  CAMLassert(pos == count);
  caml_addrmap_clear(&t);

  qsort(pools, count, sizeof(struct pool_count), &pool_count_cmp);

  int start = count, total = 0;
  while (start > 0 && total < entries_to_free) {
    start--;
    total += pools[start].occurs;
  }



  for (i = start; i < count; i++) {
    *caml_addrmap_insert_pos(&t, (value)pools[i].pool) = 1;
  }
  int out = 0;
  for (entry = 0; entry < mark_stack_count; entry++) {
    mark_entry e = mark_stack[entry];
    value p = (value)caml_pool_of_shared_block(e.block);
    if (!(p && caml_addrmap_contains(&t, p))) {
      mark_stack[out++] = e;
    }
  }
  stk->count = out;

  caml_gc_log("Mark stack overflow. Postponing %d pools (%.1f%%, leaving %d).",
              count-start, 100. * (double)total / (double)mark_stack_count,
              (int)stk->count);


  /* Add the pools to rescan to domain's pools to rescan list */
    for (i = start; i < count; i++) {
      if (Caml_state->pools_to_rescan_count == Caml_state->pools_to_rescan_len) {
        Caml_state->pools_to_rescan_len = Caml_state->pools_to_rescan_len * 2 + 128;
        Caml_state->pools_to_rescan =
          caml_stat_resize(Caml_state->pools_to_rescan, Caml_state->pools_to_rescan_len * sizeof(struct pool*));
      }
      Caml_state->pools_to_rescan[Caml_state->pools_to_rescan_count++] = pools[i].pool;
    }
}

int caml_init_major_gc(caml_domain_state* d) {
  Caml_state->mark_stack = caml_stat_alloc_noexc(sizeof(struct mark_stack));
  if(Caml_state->mark_stack == NULL) {
    return -1;
  }
  Caml_state->mark_stack->stack =
    caml_stat_alloc_noexc(MARK_STACK_INIT_SIZE * sizeof(mark_entry));
  if(Caml_state->mark_stack->stack == NULL) {
    caml_stat_free(Caml_state->mark_stack);
    Caml_state->mark_stack = NULL;
    return -1;
  }
  Caml_state->mark_stack->count = 0;
  Caml_state->mark_stack->size = MARK_STACK_INIT_SIZE;
  /* Fresh domains do not need to performing marking or sweeping. */
  d->sweeping_done = 1;
  d->marking_done = 1;
  d->major_work_computed = 0;
  d->major_work_todo = 0;
  d->major_gc_clock = 0.0;
  /* Finalisers. Fresh domains participate in updating finalisers. */
  d->final_info = caml_alloc_final_info ();
  if(d->final_info == NULL) {
    caml_stat_free(Caml_state->mark_stack->stack);
    caml_stat_free(Caml_state->mark_stack);
    return -1;
  }
  d->ephe_info = caml_alloc_ephe_info();
  if(d->ephe_info == NULL) {
    caml_stat_free(d->final_info);
    caml_stat_free(Caml_state->mark_stack->stack);
    caml_stat_free(Caml_state->mark_stack);
    d->final_info = NULL;
    Caml_state->mark_stack = NULL;
    return -1;
  }
  atomic_fetch_add(&num_domains_to_final_update_first, 1);
  atomic_fetch_add(&num_domains_to_final_update_last, 1);

  Caml_state->pools_to_rescan = caml_stat_alloc_noexc(INITIAL_POOLS_TO_RESCAN_LEN * sizeof(struct pool*));
  Caml_state->pools_to_rescan_len = INITIAL_POOLS_TO_RESCAN_LEN;
  Caml_state->pools_to_rescan_count = 0;

  return 0;
}

void caml_teardown_major_gc() {
  CAMLassert(Caml_state->mark_stack->count == 0);
  caml_stat_free(Caml_state->mark_stack->stack);
  caml_stat_free(Caml_state->mark_stack);
  if( Caml_state->pools_to_rescan_len > 0 ) caml_stat_free(Caml_state->pools_to_rescan);
  Caml_state->mark_stack = NULL;
}

void caml_finalise_heap (void)
{
  return;
}<|MERGE_RESOLUTION|>--- conflicted
+++ resolved
@@ -510,17 +510,11 @@
   int i, block_wsz = Wosize_val(block), end;
   mark_entry* me;
 
-<<<<<<< HEAD
-  CAMLassert(Is_block(e.block) && !Is_young(e.block));
-  CAMLassert(Tag_val(e.block) != Infix_tag);
-  CAMLassert(Tag_val(e.block) != Cont_tag);
-  CAMLassert(Tag_val(e.block) < No_scan_tag);
-=======
-  CAMLassert(Is_block(block) && !Is_minor(block));
+  CAMLassert(Is_block(block) && !Is_young(block));
   CAMLassert(Tag_val(block) != Infix_tag);
   CAMLassert(Tag_val(block) < No_scan_tag);
   CAMLassert(Tag_val(block) != Cont_tag);
->>>>>>> cdf1b64a
+
   /* Optimisation to avoid pushing small, unmarkable objects such as [Some 42]
    * into the mark stack. */
   end =  (block_wsz < 8 ? block_wsz : 8);
