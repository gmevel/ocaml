/**************************************************************************/
/*                                                                        */
/*                                 OCaml                                  */
/*                                                                        */
/*          Xavier Leroy and Damien Doligez, INRIA Rocquencourt           */
/*                                                                        */
/*   Copyright 1996 Institut National de Recherche en Informatique et     */
/*     en Automatique.                                                    */
/*                                                                        */
/*   All rights reserved.  This file is distributed under the terms of    */
/*   the GNU Lesser General Public License version 2.1, with the          */
/*   special exception on linking described in the file LICENSE.          */
/*                                                                        */
/**************************************************************************/

#define CAML_INTERNALS

/* Some runtime initialization functions that are common to bytecode
   and native code. */

#include <stdio.h>
#include <string.h>
#include "caml/backtrace.h"
#include "caml/dynlink.h"
#include "caml/memory.h"
#include "caml/callback.h"
#include "caml/major_gc.h"
#include "caml/misc.h"
#ifndef NATIVE_CODE
#include "caml/dynlink.h"
#endif
#include "caml/osdeps.h"
#include "caml/prims.h"
#include "caml/startup_aux.h"
#include "caml/version.h"

#ifdef _WIN32
extern void caml_win32_unregister_overflow_detection (void);
#endif

/* Configuration parameters and flags */

static struct caml_params params;
const struct caml_params* const caml_params = &params;

static void init_startup_params()
{
<<<<<<< HEAD
#ifndef NATIVE_CODE
  char_os * cds_file;
=======
  caml_stat_block b;
  int i;

  /* PR#9128: We need to give the atom table its own page to make sure
     it does not share a page with a non-value, which would break code
     which depend on the correctness of the page table. For example,
     if the atom table shares a page with bytecode, then functions in
     the runtime may decide to follow a code pointer in a closure, as
     if it were a pointer to a value.

     We add 1 padding at the end of the atom table because the atom
     pointer actually points to the word *following* the corresponding
     entry in the table (the entry is an empty block *header*).
  */
  asize_t request = (256 + 1) * sizeof(header_t);
  request = (request + Page_size - 1) / Page_size * Page_size;
  caml_atom_table =
    caml_stat_alloc_aligned_noexc(request, 0, &b);

  for(i = 0; i < 256; i++) {
#ifdef NATIVE_CODE
    caml_atom_table[i] = Make_header_allocated_here(0, i, Caml_black);
#else
    caml_atom_table[i] = Make_header(0, i, Caml_black);
>>>>>>> 9d4679f3
#endif

  params.init_percent_free = Percent_free_def;
  params.init_max_percent_free = Max_percent_free_def;
  params.init_minor_heap_wsz = Minor_heap_def;
  params.init_heap_chunk_sz = Heap_chunk_def;
  params.init_heap_wsz = Init_heap_def;
  params.init_custom_major_ratio = Custom_major_ratio_def;
  params.init_custom_minor_ratio = Custom_minor_ratio_def;
  params.init_custom_minor_max_bsz = Custom_minor_max_bsz_def;
  params.init_max_stack_wsz = Max_stack_def;
  params.init_fiber_wsz = (Stack_threshold * 2) / sizeof(value);
#ifdef DEBUG
  params.verb_gc = 0x3F;
#endif
#ifndef NATIVE_CODE
  cds_file = caml_secure_getenv(T("CAML_DEBUG_FILE"));
  if (cds_file != NULL) {
    params.cds_file = caml_stat_strdup_os(cds_file);
  }
#endif
  params.cleanup_on_exit = 0;
}

static void scanmult (char_os *opt, uintnat *var)
{
  char_os mult = ' ';
  unsigned int val = 1;
  sscanf_os (opt, T("=%u%c"), &val, &mult);
  sscanf_os (opt, T("=0x%x%c"), &val, &mult);
  switch (mult) {
  case 'k':   *var = (uintnat) val * 1024; break;
  case 'M':   *var = (uintnat) val * (1024 * 1024); break;
  case 'G':   *var = (uintnat) val * (1024 * 1024 * 1024); break;
  default:    *var = (uintnat) val; break;
  }
}

void caml_parse_ocamlrunparam(void)
{
  char_os *opt = caml_secure_getenv (T("OCAMLRUNPARAM"));

  init_startup_params();

  if (opt == NULL) opt = caml_secure_getenv (T("CAMLRUNPARAM"));

  if (opt != NULL){
    while (*opt != '\0'){
      switch (*opt++){
      //case 'a': scanmult (opt, &p); caml_set_allocation_policy (p); break;
      case 'b': scanmult (opt, &params.backtrace_enabled_init); break;
      case 'c': scanmult (opt, &params.cleanup_on_exit); break;
      case 'e': scanmult (opt, &params.eventlog_enabled); break;
      case 'f': scanmult (opt, &params.init_fiber_wsz); break;
      case 'h': scanmult (opt, &params.init_heap_wsz); break;
      //case 'H': scanmult (opt, &caml_use_huge_pages); break;
      case 'i': scanmult (opt, &params.init_heap_chunk_sz); break;
      case 'l': scanmult (opt, &params.init_max_stack_wsz); break;
      case 'M': scanmult (opt, &params.init_custom_major_ratio); break;
      case 'm': scanmult (opt, &params.init_custom_minor_ratio); break;
      case 'n': scanmult (opt, &params.init_custom_minor_max_bsz); break;
      case 'o': scanmult (opt, &params.init_percent_free); break;
      case 'O': scanmult (opt, &params.init_max_percent_free); break;
      case 'p': scanmult (opt, &params.parser_trace); break;
      case 'R': break; /*  see stdlib/hashtbl.mli */
      case 's': scanmult (opt, &params.init_minor_heap_wsz); break;
      case 'S': scanmult (opt, &params.print_stats); break;
      case 't': scanmult (opt, &params.trace_level); break;
      case 'v': scanmult (opt, &params.verb_gc); break;
      case 'V': scanmult (opt, &params.verify_heap); break;
      //case 'w': scanmult (opt, &caml_init_major_window); break;
      case 'W': scanmult (opt, &caml_runtime_warnings); break;
      case ',': continue;
      }
      --opt; /* to handle patterns like ",b=1" */
      while (*opt != '\0'){
        if (*opt++ == ',') break;
      }
    }
  }
}
/* The number of outstanding calls to caml_startup */
static int startup_count = 0;

/* Has the runtime been shut down already? */
static int shutdown_happened = 0;


int caml_startup_aux(int pooling)
{
  if (shutdown_happened == 1)
    caml_fatal_error("Fatal error: caml_startup was called after the runtime "
                     "was shut down with caml_shutdown");

  /* Second and subsequent calls are ignored,
     since the runtime has already started */
  startup_count++;
  if (startup_count > 1)
    return 0;

  if (pooling)
    caml_stat_create_pool();

  return 1;
}

static void call_registered_value(char* name)
{
  const value *f = caml_named_value(name);
  if (f != NULL)
    caml_callback_exn(*f, Val_unit);
}

CAMLexport void caml_shutdown(void)
{
  if (startup_count <= 0)
    caml_fatal_error("Fatal error: a call to caml_shutdown has no "
                     "corresponding call to caml_startup");

  /* Do nothing unless it's the last call remaining */
  startup_count--;
  if (startup_count > 0)
    return;

  call_registered_value("Pervasives.do_at_exit");
  call_registered_value("Thread.at_shutdown");
  caml_finalise_heap();
  caml_free_locale();
#ifndef NATIVE_CODE
  caml_free_shared_libs();
#endif
  caml_stat_destroy_pool();
#if defined(_WIN32) && defined(NATIVE_CODE)
  caml_win32_unregister_overflow_detection();
#endif

  shutdown_happened = 1;
}

void caml_init_exe_name(const char* exe_name)
{
  params.exe_name = exe_name;
}

void caml_init_section_table(const char* section_table,
                             asize_t section_table_size)
{
  params.section_table = section_table;
  params.section_table_size = section_table_size;
}

CAMLprim value caml_maybe_print_stats (value v)
{
  Assert (v == Val_unit);
  if (caml_params->print_stats)
    caml_print_stats ();
  return Val_unit;
}

#ifndef NATIVE_CODE

/* Parse options on the command line */

int caml_parse_command_line(char_os **argv)
{
  int i, j;

  for(i = 1; argv[i] != NULL && argv[i][0] == '-'; i++) {
    switch(argv[i][1]) {
    case 't':
      params.trace_level++; /* ignored unless DEBUG mode */
      break;
    case 'v':
      if (!strcmp_os (argv[i], T("-version"))){
        printf ("The OCaml runtime, version " OCAML_VERSION_STRING "\n");
        exit (0);
      }else if (!strcmp_os (argv[i], T("-vnum"))){
        printf (OCAML_VERSION_STRING "\n");
        exit (0);
      }else{
        params.verb_gc = 0x001+0x004+0x008+0x010+0x020;
      }
      break;
    case 'p':
      for (j = 0; caml_names_of_builtin_cprim[j] != NULL; j++)
        printf("%s\n", caml_names_of_builtin_cprim[j]);
      exit(0);
      break;
    case 'b':
      params.backtrace_enabled_init = 1;
      break;
    case 'I':
      if (argv[i + 1] != NULL) {
        caml_ext_table_add(&caml_shared_libs_path, argv[i + 1]);
        i++;
      }
      break;
    default:
      caml_fatal_error_arg("Unknown option %s.\n", caml_stat_strdup_of_os(argv[i]));
    }
  }
  return i;
}

#endif /* not NATIVE_CODE */

<|MERGE_RESOLUTION|>--- conflicted
+++ resolved
@@ -45,35 +45,8 @@
 
 static void init_startup_params()
 {
-<<<<<<< HEAD
 #ifndef NATIVE_CODE
   char_os * cds_file;
-=======
-  caml_stat_block b;
-  int i;
-
-  /* PR#9128: We need to give the atom table its own page to make sure
-     it does not share a page with a non-value, which would break code
-     which depend on the correctness of the page table. For example,
-     if the atom table shares a page with bytecode, then functions in
-     the runtime may decide to follow a code pointer in a closure, as
-     if it were a pointer to a value.
-
-     We add 1 padding at the end of the atom table because the atom
-     pointer actually points to the word *following* the corresponding
-     entry in the table (the entry is an empty block *header*).
-  */
-  asize_t request = (256 + 1) * sizeof(header_t);
-  request = (request + Page_size - 1) / Page_size * Page_size;
-  caml_atom_table =
-    caml_stat_alloc_aligned_noexc(request, 0, &b);
-
-  for(i = 0; i < 256; i++) {
-#ifdef NATIVE_CODE
-    caml_atom_table[i] = Make_header_allocated_here(0, i, Caml_black);
-#else
-    caml_atom_table[i] = Make_header(0, i, Caml_black);
->>>>>>> 9d4679f3
 #endif
 
   params.init_percent_free = Percent_free_def;
