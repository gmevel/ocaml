/**************************************************************************/
/*                                                                        */
/*                                 OCaml                                  */
/*                                                                        */
/*          Xavier Leroy and Damien Doligez, INRIA Rocquencourt           */
/*                                                                        */
/*   Copyright 1996 Institut National de Recherche en Informatique et     */
/*     en Automatique.                                                    */
/*                                                                        */
/*   All rights reserved.  This file is distributed under the terms of    */
/*   the GNU Lesser General Public License version 2.1, with the          */
/*   special exception on linking described in the file LICENSE.          */
/*                                                                        */
/**************************************************************************/

#define CAML_INTERNALS

/* Some runtime initialization functions that are common to bytecode
   and native code. */

#include <stdio.h>
#include <string.h>
#include "caml/backtrace.h"
#include "caml/dynlink.h"
#include "caml/memory.h"
#include "caml/callback.h"
#include "caml/major_gc.h"
#include "caml/misc.h"
#ifndef NATIVE_CODE
#include "caml/dynlink.h"
#endif
#include "caml/osdeps.h"
#include "caml/prims.h"
#include "caml/startup_aux.h"
#include "caml/version.h"

#ifdef _WIN32
extern void caml_win32_unregister_overflow_detection (void);
#endif

/* Configuration parameters and flags */

static struct caml_params params;
const struct caml_params* const caml_params = &params;

static void init_startup_params()
{
#ifndef NATIVE_CODE
  char_os * cds_file;
#endif

  params.init_percent_free = Percent_free_def;
  params.init_max_percent_free = Max_percent_free_def;
  params.init_minor_heap_wsz = Minor_heap_def;
  params.init_heap_chunk_sz = Heap_chunk_def;
  params.init_heap_wsz = Init_heap_def;
  params.init_custom_major_ratio = Custom_major_ratio_def;
  params.init_custom_minor_ratio = Custom_minor_ratio_def;
  params.init_custom_minor_max_bsz = Custom_minor_max_bsz_def;
  params.init_max_stack_wsz = Max_stack_def;
  params.init_fiber_wsz = (Stack_threshold * 2) / sizeof(value);
#ifdef DEBUG
  params.verb_gc = 0x3F;
#endif
#ifndef NATIVE_CODE
  cds_file = caml_secure_getenv(T("CAML_DEBUG_FILE"));
  if (cds_file != NULL) {
    params.cds_file = caml_stat_strdup_os(cds_file);
  }
#endif
  params.cleanup_on_exit = 0;
}

static void scanmult (char_os *opt, uintnat *var)
{
  char_os mult = ' ';
  unsigned int val = 1;
  sscanf_os (opt, T("=%u%c"), &val, &mult);
  sscanf_os (opt, T("=0x%x%c"), &val, &mult);
  switch (mult) {
  case 'k':   *var = (uintnat) val * 1024; break;
  case 'M':   *var = (uintnat) val * (1024 * 1024); break;
  case 'G':   *var = (uintnat) val * (1024 * 1024 * 1024); break;
  default:    *var = (uintnat) val; break;
  }
}

void caml_parse_ocamlrunparam(void)
{
  char_os *opt = caml_secure_getenv (T("OCAMLRUNPARAM"));

  init_startup_params();

  if (opt == NULL) opt = caml_secure_getenv (T("CAMLRUNPARAM"));

  if (opt != NULL){
    while (*opt != '\0'){
      switch (*opt++){
<<<<<<< HEAD
      //case 'a': scanmult (opt, &p); caml_set_allocation_policy (p); break;
      case 'b': scanmult (opt, &params.backtrace_enabled_init); break;
      case 'c': scanmult (opt, &params.cleanup_on_exit); break;
      case 'e': scanmult (opt, &params.eventlog_enabled); break;
      case 'f': scanmult (opt, &params.init_fiber_wsz); break;
      case 'h': scanmult (opt, &params.init_heap_wsz); break;
      //case 'H': scanmult (opt, &caml_use_huge_pages); break;
      case 'i': scanmult (opt, &params.init_heap_chunk_sz); break;
      case 'l': scanmult (opt, &params.init_max_stack_wsz); break;
      case 'M': scanmult (opt, &params.init_custom_major_ratio); break;
      case 'm': scanmult (opt, &params.init_custom_minor_ratio); break;
      case 'n': scanmult (opt, &params.init_custom_minor_max_bsz); break;
      case 'o': scanmult (opt, &params.init_percent_free); break;
      case 'O': scanmult (opt, &params.init_max_percent_free); break;
      case 'p': scanmult (opt, &params.parser_trace); break;
=======
      case 'a': scanmult (opt, &p); caml_set_allocation_policy ((intnat) p);
        break;
      case 'b': scanmult (opt, &p); caml_record_backtrace(Val_int (p));
        break;
      case 'c': scanmult (opt, &p); caml_cleanup_on_exit = (p != 0); break;
      case 'h': scanmult (opt, &caml_init_heap_wsz); break;
      case 'H': scanmult (opt, &caml_use_huge_pages); break;
      case 'i': scanmult (opt, &caml_init_heap_chunk_sz); break;
      case 'l': scanmult (opt, &caml_init_max_stack_wsz); break;
      case 'M': scanmult (opt, &caml_init_custom_major_ratio); break;
      case 'm': scanmult (opt, &caml_init_custom_minor_ratio); break;
      case 'n': scanmult (opt, &caml_init_custom_minor_max_bsz); break;
      case 'o': scanmult (opt, &caml_init_percent_free); break;
      case 'O': scanmult (opt, &caml_init_max_percent_free); break;
      case 'p': scanmult (opt, &p); caml_parser_trace = (p != 0); break;
>>>>>>> 564a92e8
      case 'R': break; /*  see stdlib/hashtbl.mli */
      case 's': scanmult (opt, &params.init_minor_heap_wsz); break;
      case 'S': scanmult (opt, &params.print_stats); break;
      case 't': scanmult (opt, &params.trace_level); break;
      case 'v': scanmult (opt, &params.verb_gc); break;
      case 'V': scanmult (opt, &params.verify_heap); break;
      //case 'w': scanmult (opt, &caml_init_major_window); break;
      case 'W': scanmult (opt, &caml_runtime_warnings); break;
      case ',': continue;
      }
      --opt; /* to handle patterns like ",b=1" */
      while (*opt != '\0'){
        if (*opt++ == ',') break;
      }
    }
  }
}
/* The number of outstanding calls to caml_startup */
static int startup_count = 0;

/* Has the runtime been shut down already? */
static int shutdown_happened = 0;


int caml_startup_aux(int pooling)
{
  if (shutdown_happened == 1)
    caml_fatal_error("Fatal error: caml_startup was called after the runtime "
                     "was shut down with caml_shutdown");

  /* Second and subsequent calls are ignored,
     since the runtime has already started */
  startup_count++;
  if (startup_count > 1)
    return 0;

  if (pooling)
    caml_stat_create_pool();

  return 1;
}

static void call_registered_value(char* name)
{
  const value *f = caml_named_value(name);
  if (f != NULL)
    caml_callback_exn(*f, Val_unit);
}

CAMLexport void caml_shutdown(void)
{
  if (startup_count <= 0)
    caml_fatal_error("Fatal error: a call to caml_shutdown has no "
                     "corresponding call to caml_startup");

  /* Do nothing unless it's the last call remaining */
  startup_count--;
  if (startup_count > 0)
    return;

  call_registered_value("Pervasives.do_at_exit");
  call_registered_value("Thread.at_shutdown");
  caml_finalise_heap();
  caml_free_locale();
#ifndef NATIVE_CODE
  caml_free_shared_libs();
#endif
  caml_stat_destroy_pool();
#if defined(_WIN32) && defined(NATIVE_CODE)
  caml_win32_unregister_overflow_detection();
#endif

  shutdown_happened = 1;
}

void caml_init_exe_name(const char* exe_name)
{
  params.exe_name = exe_name;
}

void caml_init_section_table(const char* section_table,
                             asize_t section_table_size)
{
  params.section_table = section_table;
  params.section_table_size = section_table_size;
}

CAMLprim value caml_maybe_print_stats (value v)
{
  Assert (v == Val_unit);
  if (caml_params->print_stats)
    caml_print_stats ();
  return Val_unit;
}

#ifndef NATIVE_CODE

/* Parse options on the command line */

int caml_parse_command_line(char_os **argv)
{
  int i, j;

  for(i = 1; argv[i] != NULL && argv[i][0] == '-'; i++) {
    switch(argv[i][1]) {
    case 't':
      params.trace_level++; /* ignored unless DEBUG mode */
      break;
    case 'v':
      if (!strcmp_os (argv[i], T("-version"))){
        printf ("The OCaml runtime, version " OCAML_VERSION_STRING "\n");
        exit (0);
      }else if (!strcmp_os (argv[i], T("-vnum"))){
        printf (OCAML_VERSION_STRING "\n");
        exit (0);
      }else{
        params.verb_gc = 0x001+0x004+0x008+0x010+0x020;
      }
      break;
    case 'p':
      for (j = 0; caml_names_of_builtin_cprim[j] != NULL; j++)
        printf("%s\n", caml_names_of_builtin_cprim[j]);
      exit(0);
      break;
    case 'b':
      params.backtrace_enabled_init = 1;
      break;
    case 'I':
      if (argv[i + 1] != NULL) {
        caml_ext_table_add(&caml_shared_libs_path, argv[i + 1]);
        i++;
      }
      break;
    default:
      caml_fatal_error_arg("Unknown option %s.\n", caml_stat_strdup_of_os(argv[i]));
    }
  }
  return i;
}

#endif /* not NATIVE_CODE */

<|MERGE_RESOLUTION|>--- conflicted
+++ resolved
@@ -96,9 +96,8 @@
   if (opt != NULL){
     while (*opt != '\0'){
       switch (*opt++){
-<<<<<<< HEAD
       //case 'a': scanmult (opt, &p); caml_set_allocation_policy (p); break;
-      case 'b': scanmult (opt, &params.backtrace_enabled_init); break;
+      case 'b': scanmult (opt, &params.backtrace_enabled); break;
       case 'c': scanmult (opt, &params.cleanup_on_exit); break;
       case 'e': scanmult (opt, &params.eventlog_enabled); break;
       case 'f': scanmult (opt, &params.init_fiber_wsz); break;
@@ -112,23 +111,6 @@
       case 'o': scanmult (opt, &params.init_percent_free); break;
       case 'O': scanmult (opt, &params.init_max_percent_free); break;
       case 'p': scanmult (opt, &params.parser_trace); break;
-=======
-      case 'a': scanmult (opt, &p); caml_set_allocation_policy ((intnat) p);
-        break;
-      case 'b': scanmult (opt, &p); caml_record_backtrace(Val_int (p));
-        break;
-      case 'c': scanmult (opt, &p); caml_cleanup_on_exit = (p != 0); break;
-      case 'h': scanmult (opt, &caml_init_heap_wsz); break;
-      case 'H': scanmult (opt, &caml_use_huge_pages); break;
-      case 'i': scanmult (opt, &caml_init_heap_chunk_sz); break;
-      case 'l': scanmult (opt, &caml_init_max_stack_wsz); break;
-      case 'M': scanmult (opt, &caml_init_custom_major_ratio); break;
-      case 'm': scanmult (opt, &caml_init_custom_minor_ratio); break;
-      case 'n': scanmult (opt, &caml_init_custom_minor_max_bsz); break;
-      case 'o': scanmult (opt, &caml_init_percent_free); break;
-      case 'O': scanmult (opt, &caml_init_max_percent_free); break;
-      case 'p': scanmult (opt, &p); caml_parser_trace = (p != 0); break;
->>>>>>> 564a92e8
       case 'R': break; /*  see stdlib/hashtbl.mli */
       case 's': scanmult (opt, &params.init_minor_heap_wsz); break;
       case 'S': scanmult (opt, &params.print_stats); break;
@@ -254,7 +236,7 @@
       exit(0);
       break;
     case 'b':
-      params.backtrace_enabled_init = 1;
+      params.backtrace_enabled = 1;
       break;
     case 'I':
       if (argv[i + 1] != NULL) {
