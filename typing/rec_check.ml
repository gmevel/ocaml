(**************************************************************************)
(*                                                                        *)
(*                                 OCaml                                  *)
(*                                                                        *)
(*               Jeremy Yallop, University of Cambridge                   *)
(*                                                                        *)
(*   Copyright 2017 Jeremy Yallop                                         *)
(*                                                                        *)
(*   All rights reserved.  This file is distributed under the terms of    *)
(*   the GNU Lesser General Public License version 2.1, with the          *)
(*   special exception on linking described in the file LICENSE.          *)
(*                                                                        *)
(**************************************************************************)

open Asttypes
open Typedtree
open Types

exception Illegal_expr

module Rec_context =
struct
  type access =
      Dereferenced
    (** [Dereferenced] indicates that the value (not just the address) of a
        variable is accessed *)

    | Guarded
    (** [Guarded] indicates that the address of a variable is used in a
        guarded context, i.e. under a constructor.  A variable that is
        dereferenced within a function body or lazy context is also considered
        guarded. *)

    | Unguarded
    (** [Unguarded] indicates that the address of a variable is used in an
        unguarded context, i.e. not under a constructor. *)

  (** [guard] represents guarded contexts such as [C -] and [{l = -}] *)
  let guard : access -> access = function
    | Dereferenced -> Dereferenced
    | Guarded -> Guarded
    | Unguarded -> Guarded

  (** [inspect] represents elimination contexts such as [match - with cases],
      [e -] and [- e] *)
  let inspect : access -> access = function
    | Dereferenced -> Dereferenced
    | Guarded -> Dereferenced
    | Unguarded -> Dereferenced

  (** [delay] represents contexts that delay evaluation such as [fun p -> -]
      or [lazy -] *)
  let delay : access -> access = function
    | Dereferenced -> Guarded
    | Guarded -> Guarded
    | Unguarded -> Guarded

  module Use :
  sig
    type t
    val guard : t -> t
    (** An expression appears in a guarded context *)

    val discard : t -> t
    (** The address of a subexpression is not used, but may be bound *)

    val inspect : t -> t
    (** The value of a subexpression is inspected with match, application,
        etc. *)

    val delay : t -> t
    (** An expression appears under 'fun p ->' or 'lazy' *)

    val join : t -> t -> t
    (** Combine the access information of two expressions *)

    val single : Ident.t -> access -> t
    (** Combine the access information of two expressions *)

    val empty : t
    (** No variables are accessed in an expression; it might be a
        constant or a global identifier *)

    val unguarded : t -> Ident.t list
    (** The list of identifiers that are used in an unguarded context *)

    val dependent : t -> Ident.t list
    (** The list of all used identifiers *)
  end =
  struct
    module M = Map.Make(Ident)

    (** A "t" maps each rec-bound variable to an access status *)
    type t = access M.t

    let map f tbl = M.map f tbl
    let guard t = map guard t
    let inspect t = map inspect t
    let delay t = map delay t
    let discard = guard

    let prec x y =
      match x, y with
      | Dereferenced, _
      | _, Dereferenced -> Dereferenced
      | Unguarded, _
      | _, Unguarded -> Unguarded
      | _ -> Guarded

    let join x y =
      M.fold
        (fun id v tbl ->
           let v' = try M.find id tbl with Not_found -> Guarded in
           M.add id (prec v v') tbl)
        x y

    let single id access = M.add id access M.empty

    let empty = M.empty

    let list_matching p t =
      let r = ref [] in
      M.iter (fun id v -> if p v then r := id :: !r) t;
      !r

    let unguarded =
      list_matching (function Unguarded | Dereferenced -> true | _ -> false)

    let dependent =
      list_matching (function _ -> true)
  end

  module Env =
  struct
    (* A typing environment maps identifiers to types *)
    type env = Use.t Ident.tbl

    let empty = Ident.empty

    let join x y =
      let r =
      Ident.fold_all
        (fun id v tbl ->
           let v' = try Ident.find_same id tbl with Not_found -> Use.empty in
           Ident.add id (Use.join v v') tbl)
        x
        y
      in
      r
  end
end

open Rec_context

let build_unguarded_env : Ident.t list -> Env.env = fun idlist ->
  List.fold_left
    (fun env id -> Ident.add id (Use.single id Unguarded) env)
    Env.empty
    idlist

let is_ref : Types.value_description -> bool = function
  | { Types.val_kind =
        Types.Val_prim { Primitive.prim_name = "%makemutable";
                          prim_arity = 1 } } ->
        true
  | _ -> false

(* See the note on abstracted arguments in the documentation for
    Typedtree.Texp_apply *)
let is_abstracted_arg : arg_label * expression option -> bool = function
  | (_, None) -> true
  | (_, Some _) -> false

type sd = Static | Dynamic

let classify_expression : Typedtree.expression -> sd =
  (* We need to keep track of the size of expressions
      bound by local declarations, to be able to predict
      the size of variables. Compare:

        let rec r =
          let y = fun () -> r ()
          in y

      and

        let rec r =
          let y = if Random.bool () then ignore else fun () -> r ()
          in y

    In both cases the final adress of `r` must be known before `y` is compiled,
    and this is only possible if `r` has a statically-known size.

    The first definition can be allowed (`y` has a statically-known
    size) but the second one is unsound (`y` has no statically-known size).
  *)
  let rec classify_expression env e = match e.exp_desc with
    (* binding and variable cases *)
    | Texp_let (rec_flag, vb, e) ->
        let env = classify_value_bindings rec_flag env vb in
        classify_expression env e
    | Texp_ident (path, _, _) ->
        classify_path env path

    (* non-binding cases *)
    | Texp_letmodule (_, _, _, e)
    | Texp_sequence (_, e)
    | Texp_letexception (_, e) ->
        classify_expression env e

    | Texp_construct (_, {cstr_tag = Cstr_unboxed}, [e]) ->
        classify_expression env e
    | Texp_construct _ ->
        Static

    | Texp_record { representation = Record_unboxed _;
                    fields = [| _, Overridden (_,e) |] } ->
        classify_expression env e
    | Texp_record _ ->
        Static

    | Texp_apply ({exp_desc = Texp_ident (_, _, vd)}, _)
      when is_ref vd ->
        Static
    | Texp_apply (_,args)
      when List.exists is_abstracted_arg args ->
        Static
    | Texp_apply _ ->
        Dynamic

    | Texp_for _
    | Texp_constant _
    | Texp_new _
    | Texp_instvar _
    | Texp_tuple _
    | Texp_array _
    | Texp_variant _
    | Texp_setfield _
    | Texp_while _
    | Texp_setinstvar _
    | Texp_pack _
    | Texp_object _
    | Texp_function _
    | Texp_lazy _
    | Texp_unreachable
    | Texp_extension_constructor _ ->
        Static

    | Texp_match _
    | Texp_ifthenelse _
    | Texp_send _
    | Texp_field _
    | Texp_assert _
    | Texp_try _
    | Texp_override _ ->
        Dynamic
  and classify_value_bindings rec_flag env bindings =
    (* We use a non-recursive classification, classifying each
        binding with respect to the old environment
        (before all definitions), even if the bindings are recursive.

        Note: computing a fixpoint in some way would be more
        precise, as the following could be allowed:

          let rec topdef =
            let rec x = y and y = fun () -> topdef ()
            in x
    *)
    ignore rec_flag;
    let old_env = env in
    let add_value_binding env vb =
      match vb.vb_pat.pat_desc with
      | Tpat_var (id, _loc) ->
          let size = classify_expression old_env vb.vb_expr in
          Ident.add id size env
      | _ ->
          (* Note: we don't try to compute any size for complex patterns *)
          env
    in
    List.fold_left add_value_binding env bindings
  and classify_path env = function
    | Path.Pident x ->
        begin
          try Ident.find_same x env
          with Not_found ->
            (* an identifier will be missing from the map if either:
                - it is a non-local identifier
                  (bound outside the letrec-binding we are analyzing)
                - or it is bound by a complex (let p = e in ...) local binding
                - or it is bound within a module (let module M = ... in ...)
                  that we are not traversing for size computation

                For non-local identifiers it might be reasonable (although
                not completely clear) to consider them Static (they have
                already been evaluated), but for the others we must
                under-approximate with Dynamic.

                This could be fixed by a more complete implementation.
            *)
            Dynamic
        end
    | Path.Pdot _ | Path.Papply _ ->
        (* local modules could have such paths to local definitions;
            classify_expression could be extend to compute module
            shapes more precisely *)
        Dynamic
  in classify_expression Ident.empty

let rec expression : Env.env -> Typedtree.expression -> Use.t =
  fun env exp -> match exp.exp_desc with
    | Texp_ident (pth, _, _) ->
        (path env pth)
    | Texp_let (rec_flag, bindings, body) ->
      let env', ty = value_bindings rec_flag env bindings in
      (* Here and in other binding constructs 'discard' is used in a
          similar way to the way it's used in sequence: uses are
          propagated, but unguarded access are not. *)
      Use.join (Use.discard ty) (expression (Env.join env env') body)
    | Texp_letmodule (x, _, m, e) ->
      let ty = modexp env m in
      Use.join (Use.discard ty) (expression (Ident.add x ty env) e)
<<<<<<< HEAD
    | Texp_match (e, val_cases, exn_cases, eff_cases, _) ->
      let t = expression env e in
      let exn_case env {Typedtree.c_rhs} = expression env c_rhs in
      let cs = list (case ~scrutinee:t) env val_cases
      and es = list exn_case env exn_cases
      and fs = list exn_case env eff_cases in
      Use.(join (join cs es) fs)
=======
    | Texp_match (e, cases, _) ->
      let t = expression env e in
      list (case ~scrutinee:t) env cases
>>>>>>> 1435a6a6
    | Texp_for (_, _, e1, e2, _, e3) ->
      Use.(join
              (join
                  (inspect (expression env e1))
                  (inspect (expression env e2)))
              (* The body is evaluated, but not used, and not available
                  for inclusion in another value *)
              (discard (expression env e3)))

    | Texp_constant _ ->
      Use.empty
    | Texp_new (pth, _, _) ->
        Use.inspect (path env pth)
    | Texp_instvar _ ->
      Use.empty
    | Texp_apply ({exp_desc = Texp_ident (_, _, vd)}, [_, Some arg])
      when is_ref vd ->
        Use.guard (expression env arg)
    | Texp_apply (e, args)  ->
        let arg env (_, eo) = option expression env eo in
        let ty = Use.join (list arg env args) (expression env e) in
        if List.exists is_abstracted_arg args
        then (* evaluate expressions, abstract over the results
                let g = f and x = e in fun z -> g ~x z *)
          Use.discard ty
        else Use.inspect ty
    | Texp_tuple exprs ->
      Use.guard (list expression env exprs)
    | Texp_array args ->
      let ty = list expression env args in
      begin match Typeopt.array_kind exp with
      | Lambda.Pfloatarray ->
          (* (flat) float arrays unbox their elements *)
          Use.inspect ty
      | Lambda.Pgenarray ->
          (* This is counted as a use, because constructing a generic array
             involves inspecting to decide whether to unbox (PR#6939). *)
          Use.inspect ty
      | Lambda.Paddrarray | Lambda.Pintarray ->
          (* non-generic, non-float arrays act as constructors *)
          Use.guard ty
      end
    | Texp_construct (_, desc, exprs) ->
      let access_constructor =
        match desc.cstr_tag with
        | Cstr_extension (pth, _) -> Use.inspect (path env pth)
        | _ -> Use.empty
      in
      let use = match desc.cstr_tag with
        | Cstr_unboxed -> (fun x -> x)
        | Cstr_constant _ | Cstr_block _ | Cstr_extension _ -> Use.guard
      in
      Use.join access_constructor (use (list expression env exprs))
    | Texp_variant (_, eo) ->
      Use.guard (option expression env eo)
    | Texp_record { fields = es; extended_expression = eo;
                    representation = rep } ->
        let use = match rep with
          | Record_float -> Use.inspect
          | Record_unboxed _ -> (fun x -> x)
          | Record_regular | Record_inlined _
          | Record_extension -> Use.guard
        in
        let field env = function
            _, Kept _ -> Use.empty
          | _, Overridden (_, e) -> expression env e
        in
        Use.join
          (use (array field env es))
          (option expression env eo)
    | Texp_ifthenelse (cond, ifso, ifnot) ->
        Use.(join (inspect (expression env cond))
                (join
                    (expression env ifso)
                    (option expression env ifnot)))
    | Texp_setfield (e1, _, _, e2) ->
        Use.(join (inspect (expression env e1))
              (inspect (expression env e2)))
    | Texp_sequence (e1, e2) ->
      Use.(join (discard (expression env e1))
              (expression env e2))
    | Texp_while (e1, e2) ->
      Use.(join (inspect (expression env e1))
              (discard (expression env e2)))
    | Texp_send (e1, _, eo) ->
      Use.(join (inspect (expression env e1))
              (inspect (option expression env eo)))
    | Texp_field (e, _, _) ->
      Use.(inspect (expression env e))
    | Texp_setinstvar (_,_,_,e) ->
        Use.(inspect (expression env e))
    | Texp_letexception (_, e) ->
        expression env e
    | Texp_assert e ->
        Use.inspect (expression env e)
    | Texp_pack m ->
        modexp env m
    | Texp_object (clsstrct, _) ->
        class_structure env clsstrct
    | Texp_try (e, exn_cases, eff_cases) ->
      (* This is more permissive than the old check. *)
      let case env {Typedtree.c_rhs} = expression env c_rhs in
      Use.join (Use.join (expression env e)
                  (list case env exn_cases))
        (list case env eff_cases)
    | Texp_override (_, fields) ->
      let field env (_, _, e) = expression env e in
      Use.inspect (list field env fields)
    | Texp_function { cases } ->
      Use.delay (list (case ~scrutinee:Use.empty) env cases)
    | Texp_lazy e ->
        begin match Typeopt.classify_lazy_argument e with
        | `Constant_or_function
        | `Identifier _
        | `Float_that_cannot_be_shortcut ->
          expression env e
        | `Other ->
          Use.delay (expression env e)
        end
    | Texp_unreachable ->
      Use.empty
    | Texp_extension_constructor _ ->
      Use.empty
and option : 'a. (Env.env -> 'a -> Use.t) -> Env.env -> 'a option -> Use.t =
  fun f env -> Misc.Stdlib.Option.value_default (f env) ~default:Use.empty
and list : 'a. (Env.env -> 'a -> Use.t) -> Env.env -> 'a list -> Use.t =
  fun f env ->
    List.fold_left (fun typ item -> Use.join (f env item) typ) Use.empty
and array : 'a. (Env.env -> 'a -> Use.t) -> Env.env -> 'a array -> Use.t =
  fun f env ->
    Array.fold_left (fun typ item -> Use.join (f env item) typ) Use.empty
and class_structure : Env.env -> Typedtree.class_structure -> Use.t =
  fun env cs -> Use.(inspect (list class_field env cs.cstr_fields))
and class_field : Env.env -> Typedtree.class_field -> Use.t =
  fun env cf -> match cf.cf_desc with
    | Tcf_inherit (_, ce, _super, _inh_vars, _inh_meths) ->
        Use.inspect (class_expr env ce)
    | Tcf_val (_lab, _mut, _, cfk, _) ->
        class_field_kind env cfk
    | Tcf_method (_, _, cfk) ->
        class_field_kind env cfk
    | Tcf_constraint _ ->
        Use.empty
    | Tcf_initializer e ->
        Use.inspect (expression env e)
    | Tcf_attribute _ ->
        Use.empty
and class_field_kind : Env.env -> Typedtree.class_field_kind -> Use.t =
  fun env cfk -> match cfk with
    | Tcfk_virtual _ ->
        Use.empty
    | Tcfk_concrete (_, e) ->
        Use.inspect (expression env e)
and modexp : Env.env -> Typedtree.module_expr -> Use.t =
  fun env m -> match m.mod_desc with
    | Tmod_ident (pth, _) ->
        (path env pth)
    | Tmod_structure s ->
        structure env s
    | Tmod_functor (_, _, _, e) ->
      Use.delay (modexp env e)
    | Tmod_apply (f, p, _) ->
      Use.(join
              (inspect (modexp env f))
              (inspect (modexp env p)))
    | Tmod_constraint (m, _, _, Tcoerce_none) ->
      modexp env m
    | Tmod_constraint (m, _, _, _) ->
      Use.inspect (modexp env m)
    | Tmod_unpack (e, _) ->
        expression env e
and path : Env.env -> Path.t -> Use.t =
  fun env pth -> match pth with
    | Path.Pident x ->
        (try Ident.find_same x env with Not_found -> Use.empty)
    | Path.Pdot (t, _, _) ->
        Use.inspect (path env t)
    | Path.Papply (f, p) ->
        Use.(inspect (join (path env f) (path env p)))
and structure : Env.env -> Typedtree.structure -> Use.t =
  fun env s ->
    let _, ty =
      List.fold_left
        (fun (env, ty) item ->
            let env', ty' = structure_item env item in
            Env.join env env', Use.join ty ty')
        (env, Use.empty)
        s.str_items
    in
    Use.guard ty
and structure_item : Env.env -> Typedtree.structure_item -> Env.env * Use.t =
  fun env s -> match s.str_desc with
    | Tstr_eval (e, _) ->
        Env.empty, expression env e
    | Tstr_value (rec_flag, valbinds) ->
        value_bindings rec_flag env valbinds
    | Tstr_module {mb_id; mb_expr} ->
        let ty = modexp env mb_expr in
        Ident.add mb_id ty Env.empty, ty
    | Tstr_recmodule mbs ->
        let modbind env {mb_expr} = modexp env mb_expr in
        (* Over-approximate: treat any access as a use *)
        Env.empty, Use.inspect (list modbind env mbs)
    | Tstr_primitive _ ->
        Env.empty, Use.empty
    | Tstr_type _ ->
        Env.empty, Use.empty
    | Tstr_typext _ ->
        Env.empty, Use.empty
    | Tstr_effect _ ->
        Env.empty, Use.empty
    | Tstr_exception _ ->
        Env.empty, Use.empty
    | Tstr_modtype _ ->
        Env.empty, Use.empty
    | Tstr_open _ ->
        Env.empty, Use.empty
    | Tstr_class classes ->
        (* Any occurrence in a class definition is counted as a use,
            so there's no need to add anything to the environment. *)
        let cls env ({ci_expr=ce}, _) = class_expr env ce in
        Env.empty, Use.inspect (list cls env classes)
    | Tstr_class_type _ ->
        Env.empty, Use.empty
    | Tstr_include inc ->
        (* This is a kind of projection.  There's no need to add
            anything to the environment because everything is used in
            the type component already *)
        Env.empty, Use.inspect (modexp env inc.incl_mod)
    | Tstr_attribute _ ->
        Env.empty, Use.empty
and class_expr : Env.env -> Typedtree.class_expr -> Use.t =
  fun env ce -> match ce.cl_desc with
    | Tcl_ident (pth, _, _) ->
        Use.inspect (path env pth)
    | Tcl_structure cs ->
        class_structure env cs
    | Tcl_fun (_, _, args, ce, _) ->
        let arg env (_, e) = expression env e in
        Use.inspect (Use.join (list arg env args)
                        (class_expr env ce))
    | Tcl_apply (ce, args) ->
        let arg env (_, eo) = option expression env eo in
        Use.inspect (Use.join (class_expr env ce)
                        (list arg env args))
    | Tcl_let (rec_flag, valbinds, _, ce) ->
        let env', ty = value_bindings rec_flag env valbinds in
        Use.(inspect (join ty (class_expr env' ce)))
    | Tcl_constraint (ce, _, _, _, _) ->
        class_expr env ce
    | Tcl_open (_, _, _, _, ce) ->
        class_expr env ce
and case : Env.env -> Typedtree.case -> scrutinee:Use.t -> Use.t =
  fun env { Typedtree.c_lhs; c_guard; c_rhs } ~scrutinee:ty ->
    let ty =
      if is_destructuring_pattern c_lhs then Use.inspect ty
      else Use.discard ty (* as in 'let' *)
    in
    let vars = pat_bound_idents c_lhs in
    let env =
      List.fold_left
        (fun env id -> Ident.add id ty env)
        env
        vars
    in
    Use.(join ty
            (join (expression env c_rhs)
                (inspect (option expression env c_guard))))
and value_bindings :
  rec_flag -> Env.env -> Typedtree.value_binding list -> Env.env * Use.t =
  fun rec_flag env bindings ->
    match rec_flag with
    | Recursive ->
        (* Approximation:
              let rec y =
                let rec x1 = e1
                    and x2 = e2
                  in e
            treated as
              let rec y =
                  let rec x = (e1, e2)[x1:=fst x, x2:=snd x] in
                    e[x1:=fst x, x2:=snd x]
            Further, use the fact that x1,x2 cannot occur unguarded in e1, e2
            to avoid recursive trickiness.
        *)
        let ids, ty =
          List.fold_left
            (fun (pats, tys) {vb_pat=p; vb_expr=e} ->
                (pat_bound_idents p @ pats,
                Use.join (expression env e) tys))
            ([], Use.empty)
            bindings
        in
        (List.fold_left (fun  (env : Env.env) (id : Ident.t) ->
              Ident.add id ty env) Env.empty ids,
          ty)
    | Nonrecursive ->
        List.fold_left
          (fun (env2, ty) binding ->
              let env', ty' = value_binding env binding in
              (Env.join env2 env', Use.join ty ty'))
          (Env.empty, Use.empty)
          bindings
and value_binding : Env.env -> Typedtree.value_binding -> Env.env * Use.t =
  (* NB: returns new environment only *)
  fun env { vb_pat; vb_expr } ->
    let vars = pat_bound_idents vb_pat in
    let ty = expression env vb_expr in
    let ty = if is_destructuring_pattern vb_pat then Use.inspect ty else ty in
    (List.fold_left
      (fun env id -> Ident.add id ty env)
      Env.empty
      vars,
      ty)
and is_destructuring_pattern : Typedtree.pattern -> bool =
  fun pat -> match pat.pat_desc with
    | Tpat_any -> false
    | Tpat_var (_, _) -> false
    | Tpat_alias (pat, _, _) -> is_destructuring_pattern pat
    | Tpat_constant _ -> true
    | Tpat_tuple _ -> true
    | Tpat_construct (_, _, _) -> true
    | Tpat_variant _ -> true
    | Tpat_record (_, _) -> true
    | Tpat_array _ -> true
    | Tpat_or (l,r,_) ->
        is_destructuring_pattern l || is_destructuring_pattern r
    | Tpat_lazy _ -> true
    | Tpat_exception _ -> false

let is_valid_recursive_expression idlist expr =
  let ty = expression (build_unguarded_env idlist) expr in
  match Use.unguarded ty, Use.dependent ty, classify_expression expr with
  | _ :: _, _, _ (* The expression inspects rec-bound variables *)
  | _, _ :: _, Dynamic -> (* The expression depends on rec-bound variables
                              and its size is unknown *)
      false
  | [], _, Static (* The expression has known size *)
  | [], [], Dynamic -> (* The expression has unknown size,
                          but does not depend on rec-bound variables *)
      true

let is_valid_class_expr idlist ce =
  let rec class_expr : Env.env -> Typedtree.class_expr -> Use.t =
    fun env ce -> match ce.cl_desc with
      | Tcl_ident (_, _, _) -> Use.empty
      | Tcl_structure _ -> Use.empty
      | Tcl_fun (_, _, _, _, _) -> Use.empty
      | Tcl_apply (_, _) -> Use.empty
      | Tcl_let (rec_flag, valbinds, _, ce) ->
          (* This rule looks like the `Texp_let` rule in the `expression`
             function. There is no `Use.discard` here because the
             occurrences of the variables in [idlist] are only of the form
             [new id], so they are either absent, Dereferenced, or Guarded
             (under a delay), never Unguarded, and `discard` would be a no-op.
          *)
          let env', ty = value_bindings rec_flag env valbinds in
          Use.join ty (class_expr env' ce)
      | Tcl_constraint (ce, _, _, _, _) ->
          class_expr env ce
      | Tcl_open (_, _, _, _, ce) ->
          class_expr env ce
  in
  match Use.unguarded (class_expr (build_unguarded_env idlist) ce) with
  | [] -> true
  | _ :: _ -> false<|MERGE_RESOLUTION|>--- conflicted
+++ resolved
@@ -319,19 +319,12 @@
     | Texp_letmodule (x, _, m, e) ->
       let ty = modexp env m in
       Use.join (Use.discard ty) (expression (Ident.add x ty env) e)
-<<<<<<< HEAD
-    | Texp_match (e, val_cases, exn_cases, eff_cases, _) ->
+    | Texp_match (e, cases, eff_cases, _) ->
       let t = expression env e in
       let exn_case env {Typedtree.c_rhs} = expression env c_rhs in
-      let cs = list (case ~scrutinee:t) env val_cases
-      and es = list exn_case env exn_cases
+      let cs = list (case ~scrutinee:t) env cases
       and fs = list exn_case env eff_cases in
-      Use.(join (join cs es) fs)
-=======
-    | Texp_match (e, cases, _) ->
-      let t = expression env e in
-      list (case ~scrutinee:t) env cases
->>>>>>> 1435a6a6
+      Use.(join cs fs)
     | Texp_for (_, _, e1, e2, _, e3) ->
       Use.(join
               (join
