--- conflicted
+++ resolved
@@ -2800,7 +2800,6 @@
       end_def ();
       if maybe_expansive arg then lower_contravariant env arg.exp_type;
       generalize arg.exp_type;
-<<<<<<< HEAD
       let rec split_cases valc effc conts = function
         | [] -> List.rev valc, List.rev effc, List.rev conts
         | {pc_lhs = {ppat_desc=Ppat_effect(p1, p2)}} as c :: rest ->
@@ -2815,18 +2814,13 @@
       if val_caselist = [] && eff_caselist <> [] then
         raise (Error (loc, env, No_value_clauses));
       let val_cases, partial =
-        type_cases Computation env arg.exp_type ty_expected true loc val_caselist in
+        type_cases Computation env arg.exp_type ty_expected_explained true loc val_caselist in
       let eff_cases =
         match eff_caselist with
         | [] -> []
         | eff_caselist ->
-            type_effect_cases Value env ty_expected loc eff_caselist eff_conts
-      in
-=======
-      let cases, partial =
-        type_cases Computation env
-          arg.exp_type ty_expected_explained true loc caselist in
->>>>>>> 909a6866
+            type_effect_cases Value env ty_expected_explained loc eff_caselist eff_conts
+      in
       re {
         exp_desc = Texp_match(arg, val_cases, eff_cases, partial);
         exp_loc = loc; exp_extra = [];
@@ -2835,7 +2829,6 @@
         exp_env = env }
   | Pexp_try(sbody, caselist) ->
       let body = type_expect env sbody ty_expected_explained in
-<<<<<<< HEAD
       let rec split_cases exnc effc conts = function
         | [] -> List.rev exnc, List.rev effc, List.rev conts
         | {pc_lhs = {ppat_desc=Ppat_effect(p1, p2)}} as c :: rest ->
@@ -2846,18 +2839,13 @@
       in
       let exn_caselist, eff_caselist, eff_conts = split_cases [] [] [] caselist in
       let exn_cases, _ =
-        type_cases Value env Predef.type_exn ty_expected false loc exn_caselist in
+        type_cases Value env Predef.type_exn ty_expected_explained false loc exn_caselist in
       let eff_cases =
         match eff_caselist with
         | [] -> []
         | eff_caselist ->
-            type_effect_cases Value env ty_expected loc eff_caselist eff_conts
-      in
-=======
-      let cases, _ =
-        type_cases Value env
-          Predef.type_exn ty_expected_explained false loc caselist in
->>>>>>> 909a6866
+            type_effect_cases Value env ty_expected_explained loc eff_caselist eff_conts
+      in
       re {
         exp_desc = Texp_try(body, exn_cases, eff_cases);
         exp_loc = loc; exp_extra = [];
@@ -4649,12 +4637,8 @@
     : type k . k pattern_category ->
            ?in_function:_ -> _ -> _ -> _ -> ?conts:_ -> _ -> _ -> Parsetree.case list ->
            k case list * partial
-<<<<<<< HEAD
-  = fun category ?in_function env ty_arg ty_res ?conts partial_flag loc caselist ->
-=======
   = fun category ?in_function env
-        ty_arg ty_res_explained partial_flag loc caselist ->
->>>>>>> 909a6866
+        ty_arg ty_res_explained ?conts partial_flag loc caselist ->
   (* ty_arg is _fully_ generalized *)
   let { ty = ty_res; explanation } = ty_res_explained in
   let patterns = List.map (fun {pc_lhs=p} -> p) caselist in
@@ -4819,12 +4803,8 @@
                    (mk_expected ~explanation:When_guard Predef.type_bool))
         in
         let exp =
-<<<<<<< HEAD
-          type_unpacks ?in_function ext_env' unpacks pc_rhs (mk_expected ty_res')
-=======
-          type_unpacks ?in_function ext_env
+          type_unpacks ?in_function ext_env'
             unpacks pc_rhs (mk_expected ?explanation ty_res')
->>>>>>> 909a6866
         in
         {
          c_lhs = pat;
@@ -4886,7 +4866,8 @@
            _ -> _ -> _ -> Parsetree.case list -> _
              ->
            k case list
-  = fun category env ty_res loc caselist conts ->
+  = fun category env ty_res_explained loc caselist conts ->
+  let { ty = ty_res; explanation = _ } = ty_res_explained in
   let _ = newvar () in
   (* remember original level *)
   begin_def ();
@@ -4916,7 +4897,8 @@
   let ty_arg = Predef.type_eff ty_eff in
   let ty_cont = Predef.type_continuation ty_eff ty_res in
   let conts = List.map (type_continuation_pat env ty_cont) conts in
-  let cases, _ = type_cases category new_env ty_arg ty_res ~conts false loc caselist in
+  let cases, _ = type_cases category new_env ty_arg
+    ty_res_explained ~conts false loc caselist in
   end_def ();
   cases
 
