(**************************************************************************)
(*                                                                        *)
(*                                 OCaml                                  *)
(*                                                                        *)
(*             Xavier Leroy, projet Cristal, INRIA Rocquencourt           *)
(*                                                                        *)
(*   Copyright 1996 Institut National de Recherche en Informatique et     *)
(*     en Automatique.                                                    *)
(*                                                                        *)
(*   All rights reserved.  This file is distributed under the terms of    *)
(*   the GNU Lesser General Public License version 2.1, with the          *)
(*   special exception on linking described in the file LICENSE.          *)
(*                                                                        *)
(**************************************************************************)

(* The interactive toplevel loop *)

open Format
open Config
open Misc
open Parsetree
open Types
open Typedtree
open Outcometree
open Ast_helper

type res = Ok of Obj.t | Err of string
type evaluation_outcome = Result of Obj.t | Exception of exn

let _dummy = (Ok (Obj.magic 0), Err "")

external ndl_run_toplevel: string -> string -> res
  = "caml_natdynlink_run_toplevel"

let global_symbol id =
  let sym = Compilenv.symbol_for_global id in
  match Dynlink.unsafe_get_global_value ~bytecode_or_asm_symbol:sym with
  | None ->
    fatal_error ("Opttoploop.global_symbol " ^ (Ident.unique_name id))
  | Some obj -> obj

let need_symbol sym =
  Option.is_none (Dynlink.unsafe_get_global_value ~bytecode_or_asm_symbol:sym)

let dll_run dll entry =
  match (try Result (Obj.magic (ndl_run_toplevel dll entry))
         with exn -> Exception exn)
  with
    | Exception _ as r -> r
    | Result r ->
        match Obj.magic r with
          | Ok x -> Result x
          | Err s -> fatal_error ("Opttoploop.dll_run " ^ s)


type directive_fun =
   | Directive_none of (unit -> unit)
   | Directive_string of (string -> unit)
   | Directive_int of (int -> unit)
   | Directive_ident of (Longident.t -> unit)
   | Directive_bool of (bool -> unit)


let remembered = ref Ident.empty

let rec remember phrase_name i = function
  | [] -> ()
  | Sig_value  (id, _, _) :: rest
  | Sig_module (id, _, _, _, _) :: rest
  | Sig_typext (id, _, _, _) :: rest
  | Sig_class  (id, _, _, _) :: rest ->
      remembered := Ident.add id (phrase_name, i) !remembered;
      remember phrase_name (succ i) rest
  | _ :: rest -> remember phrase_name i rest

let toplevel_value id =
  try Ident.find_same id !remembered
  with _ -> Misc.fatal_error @@ "Unknown ident: " ^ Ident.unique_name id

let close_phrase lam =
  let open Lambda in
  Ident.Set.fold (fun id l ->
    let glb, pos = toplevel_value id in
    let glob =
      Lprim (Pfield pos,
             [Lprim (Pgetglobal glb, [], Location.none)],
             Location.none)
    in
    Llet(Strict, Pgenval, id, glob, l)
  ) (free_variables lam) lam

let toplevel_value id =
  let glob, pos =
    if Config.flambda then toplevel_value id else Translmod.nat_toplevel_name id
  in
  (Obj.magic (global_symbol glob)).(pos)

(* Return the value referred to by a path *)

let rec eval_address = function
  | Env.Aident id ->
      if Ident.persistent id || Ident.global id
      then global_symbol id
      else toplevel_value id
  | Env.Adot(a, pos) ->
      Obj.field (eval_address a) pos

let eval_path find env path =
  match find path env with
  | addr -> eval_address addr
  | exception Not_found ->
      fatal_error ("Cannot find address for: " ^ (Path.name path))

let eval_module_path env path =
  eval_path Env.find_module_address env path

let eval_value_path env path =
  eval_path Env.find_value_address env path

let eval_extension_path env path =
  eval_path Env.find_constructor_address env path

let eval_class_path env path =
  eval_path Env.find_class_address env path

(* To print values *)

module EvalPath = struct
  type valu = Obj.t
  exception Error
  let eval_address addr =
    try eval_address addr with _ -> raise Error
  let same_value v1 v2 = (v1 == v2)
end

module Printer = Genprintval.Make(Obj)(EvalPath)

let max_printer_depth = ref 100
let max_printer_steps = ref 300

let print_out_value = Oprint.out_value
let print_out_type = Oprint.out_type
let print_out_class_type = Oprint.out_class_type
let print_out_module_type = Oprint.out_module_type
let print_out_type_extension = Oprint.out_type_extension
let print_out_sig_item = Oprint.out_sig_item
let print_out_signature = Oprint.out_signature
let print_out_phrase = Oprint.out_phrase

let print_untyped_exception ppf obj =
  !print_out_value ppf (Printer.outval_of_untyped_exception obj)
let outval_of_value env obj ty =
  Printer.outval_of_value !max_printer_steps !max_printer_depth
    (fun _ _ _ -> None) env obj ty
let print_value env obj ppf ty =
  !print_out_value ppf (outval_of_value env obj ty)

type ('a, 'b) gen_printer = ('a, 'b) Genprintval.gen_printer =
  | Zero of 'b
  | Succ of ('a -> ('a, 'b) gen_printer)

let install_printer = Printer.install_printer
let install_generic_printer = Printer.install_generic_printer
let install_generic_printer' = Printer.install_generic_printer'
let remove_printer = Printer.remove_printer

(* Hooks for parsing functions *)

let parse_toplevel_phrase = ref Parse.toplevel_phrase
let parse_use_file = ref Parse.use_file
let print_location = Location.print_loc
let print_error = Location.print_report
let print_warning = Location.print_warning
let input_name = Location.input_name

let parse_mod_use_file name lb =
  let modname =
    String.capitalize_ascii
      (Filename.remove_extension (Filename.basename name))
  in
  let items =
    List.concat
      (List.map
         (function Ptop_def s -> s | Ptop_dir _ -> [])
         (!parse_use_file lb))
  in
  [ Ptop_def
      [ Str.module_
          (Mb.mk
             (Location.mknoloc modname)
             (Mod.structure items)
          )
       ]
   ]

(* Hook for initialization *)

let toplevel_startup_hook = ref (fun () -> ())

type event = ..
type event +=
  | Startup
  | After_setup

let hooks = ref []

let add_hook f = hooks := f :: !hooks

let () =
  add_hook (function
      | Startup -> !toplevel_startup_hook ()
      | _ -> ())

let run_hooks hook = List.iter (fun f -> f hook) !hooks

(* Load in-core and execute a lambda term *)

let phrase_seqid = ref 0
let phrase_name = ref "TOP"

(* CR-soon trefis for mshinwell: copy/pasted from Optmain. Should it be shared
   or?
   mshinwell: It should be shared, but after 4.03. *)
module Backend = struct
  (* See backend_intf.mli. *)

  let symbol_for_global' = Compilenv.symbol_for_global'
  let closure_symbol = Compilenv.closure_symbol

  let really_import_approx = Import_approx.really_import_approx
  let import_symbol = Import_approx.import_symbol

  let size_int = Arch.size_int
  let big_endian = Arch.big_endian

  let max_sensible_number_of_arguments =
    (* The "-1" is to allow for a potential closure environment parameter. *)
    Proc.max_arguments_for_tailcalls - 1
end
let backend = (module Backend : Backend_intf.S)

let load_lambda ppf ~module_ident ~required_globals lam size =
  if !Clflags.dump_rawlambda then fprintf ppf "%a@." Printlambda.lambda lam;
  let slam = Simplif.simplify_lambda lam in
  if !Clflags.dump_lambda then fprintf ppf "%a@." Printlambda.lambda slam;

  let dll =
    if !Clflags.keep_asm_file then !phrase_name ^ ext_dll
    else Filename.temp_file ("caml" ^ !phrase_name) ext_dll
  in
  let fn = Filename.chop_extension dll in
  if not Config.flambda then
    Asmgen.compile_implementation_clambda
      ~toplevel:need_symbol fn ~ppf_dump:ppf
      { Lambda.code=slam ; main_module_block_size=size;
        module_ident; required_globals }
  else
    Asmgen.compile_implementation_flambda
      ~required_globals ~backend ~toplevel:need_symbol fn ~ppf_dump:ppf
      (Middle_end.middle_end ~ppf_dump:ppf ~prefixname:"" ~backend ~size
         ~module_ident ~module_initializer:slam ~filename:"toplevel");
  Asmlink.call_linker_shared [fn ^ ext_obj] dll;
  Sys.remove (fn ^ ext_obj);

  let dll =
    if Filename.is_implicit dll
    then Filename.concat (Sys.getcwd ()) dll
    else dll in
  let res = dll_run dll !phrase_name in
  (try Sys.remove dll with Sys_error _ -> ());
  (* note: under windows, cannot remove a loaded dll
     (should remember the handles, close them in at_exit, and then remove
     files) *)
  res

(* Print the outcome of an evaluation *)

let pr_item =
  Printtyp.print_items
    (fun env -> function
      | Sig_value(id, {val_kind = Val_reg; val_type}, _) ->
          Some (outval_of_value env (toplevel_value id) val_type)
      | _ -> None
    )

(* The current typing environment for the toplevel *)

let toplevel_env = ref Env.empty

(* Print an exception produced by an evaluation *)

let print_out_exception ppf exn outv =
  !print_out_phrase ppf (Ophr_exception (exn, outv))

let print_exception_outcome ppf exn =
  if exn = Out_of_memory then Gc.full_major ();
  let outv = outval_of_value !toplevel_env (Obj.repr exn) Predef.type_exn in
  print_out_exception ppf exn outv

(* The table of toplevel directives.
   Filled by functions from module topdirs. *)

let directive_table = (Hashtbl.create 13 : (string, directive_fun) Hashtbl.t)

(* Execute a toplevel phrase *)

let execute_phrase print_outcome ppf phr =
  match phr with
  | Ptop_def sstr ->
      let oldenv = !toplevel_env in
      incr phrase_seqid;
      phrase_name := Printf.sprintf "TOP%i" !phrase_seqid;
      Compilenv.reset ?packname:None !phrase_name;
      Typecore.reset_delayed_checks ();
      let sstr, rewritten =
        match sstr with
        | [ { pstr_desc = Pstr_eval (e, attrs) ; pstr_loc = loc } ]
        | [ { pstr_desc = Pstr_value (Asttypes.Nonrecursive,
                                      [{ pvb_expr = e
                                       ; pvb_pat = { ppat_desc = Ppat_any ; _ }
                                       ; pvb_attributes = attrs
                                       ; _ }])
            ; pstr_loc = loc }
          ] ->
            let pat = Ast_helper.Pat.var (Location.mknoloc "_$") in
            let vb = Ast_helper.Vb.mk ~loc ~attrs pat e in
            [ Ast_helper.Str.value ~loc Asttypes.Nonrecursive [vb] ], true
        | _ -> sstr, false
      in
      let (str, sg, names, newenv) = Typemod.type_toplevel_phrase oldenv sstr in
      if !Clflags.dump_typedtree then Printtyped.implementation ppf str;
      let sg' = Typemod.Signature_names.simplify newenv names sg in
      (* Why is this done? *)
      ignore (Includemod.signatures oldenv sg sg');
      Typecore.force_delayed_checks ();
      let module_ident, res, required_globals, size =
        if Config.flambda then
          let { Lambda.module_ident; main_module_block_size = size;
                required_globals; code = res } =
            Translmod.transl_implementation_flambda !phrase_name
              (str, Tcoerce_none)
          in
          remember module_ident 0 sg';
          module_ident, close_phrase res, required_globals, size
        else
          let size, res = Translmod.transl_store_phrases !phrase_name str in
          Ident.create_persistent !phrase_name, res, Ident.Set.empty, size
      in
      Warnings.check_fatal ();
      begin try
        toplevel_env := newenv;
        let res = load_lambda ppf ~required_globals ~module_ident res size in
        let out_phr =
          match res with
          | Result _ ->
              if Config.flambda then
                (* CR-someday trefis: *)
                ()
              else
                Compilenv.record_global_approx_toplevel ();
              if print_outcome then
                Printtyp.wrap_printing_env ~error:false oldenv (fun () ->
                match str.str_items with
                | [] -> Ophr_signature []
                | _ ->
                    if rewritten then
                      match sg' with
                      | [ Sig_value (id, vd, _) ] ->
                          let outv =
                            outval_of_value newenv (toplevel_value id)
                              vd.val_type
                          in
                          let ty = Printtyp.tree_of_type_scheme vd.val_type in
                          Ophr_eval (outv, ty)
                      | _ -> assert false
                    else
                      Ophr_signature (pr_item oldenv sg'))
              else Ophr_signature []
          | Exception exn ->
              toplevel_env := oldenv;
              if exn = Out_of_memory then Gc.full_major();
              let outv =
                outval_of_value !toplevel_env (Obj.repr exn) Predef.type_exn
              in
              Ophr_exception (exn, outv)
        in
        !print_out_phrase ppf out_phr;
        begin match out_phr with
        | Ophr_eval (_, _) | Ophr_signature _ -> true
        | Ophr_exception _ -> false
        end
      with x ->
        toplevel_env := oldenv; raise x
      end
  | Ptop_dir {pdir_name = {Location.txt = dir_name}; pdir_arg } ->
      let d =
        try Some (Hashtbl.find directive_table dir_name)
        with Not_found -> None
      in
      begin match d with
      | None ->
          fprintf ppf "Unknown directive `%s'.@." dir_name;
          false
      | Some d ->
          match d, pdir_arg with
          | Directive_none f, None -> f (); true
          | Directive_string f, Some {pdira_desc = Pdir_string s} -> f s; true
          | Directive_int f, Some {pdira_desc = Pdir_int (n,None)} ->
             begin match Int_literal_converter.int n with
             | n -> f n; true
             | exception _ ->
               fprintf ppf "Integer literal exceeds the range of \
                            representable integers for directive `%s'.@."
                       dir_name;
               false
             end
          | Directive_int _, Some {pdira_desc = Pdir_int (_, Some _)} ->
              fprintf ppf "Wrong integer literal for directive `%s'.@."
                dir_name;
              false
          | Directive_ident f, Some {pdira_desc = Pdir_ident lid} -> f lid; true
          | Directive_bool f, Some {pdira_desc = Pdir_bool b} -> f b; true
          | _ ->
              fprintf ppf "Wrong type of argument for directive `%s'.@."
                dir_name;
              false
      end

(* Read and execute commands from a file, or from stdin if [name] is "". *)

let use_print_results = ref true

let preprocess_phrase ppf phr =
  let phr =
    match phr with
    | Ptop_def str ->
        let str =
          Pparse.apply_rewriters_str ~restore:true ~tool_name:"ocaml" str
        in
        Ptop_def str
    | phr -> phr
  in
  if !Clflags.dump_parsetree then Printast.top_phrase ppf phr;
  if !Clflags.dump_source then Pprintast.top_phrase ppf phr;
  phr

let use_file ppf wrap_mod name =
  try
    let (filename, ic, must_close) =
      if name = "" then
        ("(stdin)", stdin, false)
      else begin
        let filename = Load_path.find name in
        let ic = open_in_bin filename in
        (filename, ic, true)
      end
    in
    let lb = Lexing.from_channel ic in
    Location.init lb filename;
    (* Skip initial #! line if any *)
    Lexer.skip_hash_bang lb;
    let success =
      protect_refs [ R (Location.input_name, filename) ] (fun () ->
        try
          List.iter
            (fun ph ->
              let ph = preprocess_phrase ppf ph in
              if not (execute_phrase !use_print_results ppf ph) then raise Exit)
            (if wrap_mod then
               parse_mod_use_file name lb
             else
               !parse_use_file lb);
          true
        with
        | Exit -> false
        | Sys.Break -> fprintf ppf "Interrupted.@."; false
        | x -> Location.report_exception ppf x; false) in
    if must_close then close_in ic;
    success
  with Not_found -> fprintf ppf "Cannot find file %s.@." name; false

let mod_use_file ppf name = use_file ppf true name
let use_file ppf name = use_file ppf false name

let use_silently ppf name =
  protect_refs [ R (use_print_results, false) ] (fun () -> use_file ppf name)

(* Reading function for interactive use *)

let first_line = ref true
let got_eof = ref false;;

let read_input_default prompt buffer len =
  output_string stdout prompt; flush stdout;
  let i = ref 0 in
  try
    while true do
      if !i >= len then raise Exit;
      let c = input_char stdin in
      Bytes.set buffer !i c;
      incr i;
      if c = '\n' then raise Exit;
    done;
    (!i, false)
  with
  | End_of_file ->
      (!i, true)
  | Exit ->
      (!i, false)

let read_interactive_input = ref read_input_default

let refill_lexbuf buffer len =
  if !got_eof then (got_eof := false; 0) else begin
    let prompt =
      if !Clflags.noprompt then ""
      else if !first_line then "# "
      else if !Clflags.nopromptcont then ""
      else if Lexer.in_comment () then "* "
      else "  "
    in
    first_line := false;
    let (len, eof) = !read_interactive_input prompt buffer len in
    if eof then begin
      Location.echo_eof ();
      if len > 0 then got_eof := true;
      len
    end else
      len
  end

(* Toplevel initialization. Performed here instead of at the
   beginning of loop() so that user code linked in with ocamlmktop
   can call directives from Topdirs. *)

let _ =
  Sys.interactive := true;
  Compmisc.init_path ();
  Clflags.dlcode := true;
  ()

let load_ocamlinit ppf =
  if !Clflags.noinit then ()
  else match !Clflags.init_file with
  | Some f -> if Sys.file_exists f then ignore (use_silently ppf f)
              else fprintf ppf "Init file not found: \"%s\".@." f
  | None ->
     if Sys.file_exists ".ocamlinit" then ignore (use_silently ppf ".ocamlinit")
     else try
       let home_init = Filename.concat (Sys.getenv "HOME") ".ocamlinit" in
       if Sys.file_exists home_init then ignore (use_silently ppf home_init)
     with Not_found -> ()
;;

let set_paths () =
  (* Add whatever -I options have been specified on the command line,
     but keep the directories that user code linked in with ocamlmktop
     may have added to load_path. *)
  let expand = Misc.expand_directory Config.standard_library in
  let current_load_path = Load_path.get_paths () in
  let load_path = List.concat [
      [ "" ];
      List.map expand (List.rev !Compenv.first_include_dirs);
      List.map expand (List.rev !Clflags.include_dirs);
      List.map expand (List.rev !Compenv.last_include_dirs);
      current_load_path;
      [expand "+camlp4"];
    ]
  in
  Load_path.init load_path

let initialize_toplevel_env () =
  toplevel_env := Compmisc.initial_env()

(* The interactive loop *)

exception PPerror

let loop ppf =
  Location.formatter_for_warnings := ppf;
  if not !Clflags.noversion then
    fprintf ppf "        OCaml version %s - native toplevel@.@." Config.version;
  initialize_toplevel_env ();
  let lb = Lexing.from_function refill_lexbuf in
  Location.init lb "//toplevel//";
  Location.input_name := "//toplevel//";
  Location.input_lexbuf := Some lb;
  Sys.catch_break true;
  run_hooks After_setup;
  load_ocamlinit ppf;
  while true do
    let snap = Btype.snapshot () in
    try
      Lexing.flush_input lb;
      Location.reset();
      first_line := true;
      let phr = try !parse_toplevel_phrase lb with Exit -> raise PPerror in
      let phr = preprocess_phrase ppf phr  in
      Env.reset_cache_toplevel ();
      if !Clflags.dump_parsetree then Printast.top_phrase ppf phr;
      if !Clflags.dump_source then Pprintast.top_phrase ppf phr;
      ignore(execute_phrase true ppf phr)
    with
    | End_of_file -> exit 0
    | Sys.Break -> fprintf ppf "Interrupted.@."; Btype.backtrack snap
    | PPerror -> ()
    | x -> Location.report_exception ppf x; Btype.backtrack snap
  done

external caml_sys_modify_argv : string array -> unit =
  "caml_sys_modify_argv"

let override_sys_argv new_argv =
  caml_sys_modify_argv new_argv;
  Arg.current := 0

<<<<<<< HEAD
module type SYS = module type of Sys

(* The script must see a different value for the "constant" Sys.argv.
   So, rewrite the module to claim it was always that way *)
let hack_argv new_argv =
  let new_argv = Obj.repr new_argv in
  let old_argv = Obj.repr Sys.argv in
  let sys_mod = Obj.repr (module Sys : SYS) in
  for i = 0 to Obj.size sys_mod - 1 do
    if Obj.field sys_mod i == old_argv then
      Obj.set_field sys_mod i new_argv
  done

let run_script ppf name args =
  hack_argv args;
  Arg.current := 0;
=======
(* Execute a script.  If [name] is "", read the script from stdin. *)

let run_script ppf name args =
  override_sys_argv args;
>>>>>>> 36d299b4
  Compmisc.init_path ~dir:(Filename.dirname name) ();
                   (* Note: would use [Filename.abspath] here, if we had it. *)
  toplevel_env := Compmisc.initial_env();
  Sys.interactive := false;
  run_hooks After_setup;
  let explicit_name =
    (* Prevent use_silently from searching in the path. *)
    if Filename.is_implicit name
    then Filename.concat Filename.current_dir_name name
    else name
  in
  use_silently ppf explicit_name<|MERGE_RESOLUTION|>--- conflicted
+++ resolved
@@ -614,29 +614,10 @@
   caml_sys_modify_argv new_argv;
   Arg.current := 0
 
-<<<<<<< HEAD
-module type SYS = module type of Sys
-
-(* The script must see a different value for the "constant" Sys.argv.
-   So, rewrite the module to claim it was always that way *)
-let hack_argv new_argv =
-  let new_argv = Obj.repr new_argv in
-  let old_argv = Obj.repr Sys.argv in
-  let sys_mod = Obj.repr (module Sys : SYS) in
-  for i = 0 to Obj.size sys_mod - 1 do
-    if Obj.field sys_mod i == old_argv then
-      Obj.set_field sys_mod i new_argv
-  done
-
-let run_script ppf name args =
-  hack_argv args;
-  Arg.current := 0;
-=======
 (* Execute a script.  If [name] is "", read the script from stdin. *)
 
 let run_script ppf name args =
   override_sys_argv args;
->>>>>>> 36d299b4
   Compmisc.init_path ~dir:(Filename.dirname name) ();
                    (* Note: would use [Filename.abspath] here, if we had it. *)
   toplevel_env := Compmisc.initial_env();
