--- conflicted
+++ resolved
@@ -16,20 +16,6 @@
 /* The interface of this file is "caml/intext.h" */
 
 #include <string.h>
-<<<<<<< HEAD
-#include "alloc.h"
-#include "custom.h"
-#include "fail.h"
-#include "gc.h"
-#include "intext.h"
-#include "io.h"
-#include "md5.h"
-#include "memory.h"
-#include "misc.h"
-#include "mlvalues.h"
-#include "reverse.h"
-#include "addrmap.h"
-=======
 #include "caml/alloc.h"
 #include "caml/custom.h"
 #include "caml/fail.h"
@@ -41,7 +27,7 @@
 #include "caml/misc.h"
 #include "caml/mlvalues.h"
 #include "caml/reverse.h"
->>>>>>> a60a6b49
+#include "caml/addrmap.h"
 
 static uintnat obj_counter;  /* Number of objects emitted so far */
 static uintnat size_32;  /* Size in words of 32-bit block for struct. */
