--- conflicted
+++ resolved
@@ -34,45 +34,27 @@
 #define COMPARE_STACK_INIT_SIZE 8
 #define COMPARE_STACK_MIN_ALLOC_SIZE 32
 #define COMPARE_STACK_MAX_SIZE (1024*1024)
-<<<<<<< HEAD
+CAMLexport int caml_compare_unordered;
 
 struct compare_stack {
   struct compare_item init_stack[COMPARE_STACK_INIT_SIZE];
   struct compare_item* stack;
   struct compare_item* limit;
 };
-=======
-CAMLexport int caml_compare_unordered;
->>>>>>> 0d68080b
-
-struct compare_stack {
-  struct compare_item init_stack[COMPARE_STACK_INIT_SIZE];
-  struct compare_item* stack;
-  struct compare_item* limit;
-};
 
 /* Free the compare stack if needed */
 static void compare_free_stack(struct compare_stack* stk)
 {
   if (stk->stack != stk->init_stack) {
-<<<<<<< HEAD
-    free(stk->stack);
-    stk->stack = 0;
-=======
     caml_stat_free(stk->stack);
     stk->stack = NULL;
->>>>>>> 0d68080b
   }
 }
 
 /* Same, then raise Out_of_memory */
 static void compare_stack_overflow(struct compare_stack* stk)
 {
-<<<<<<< HEAD
-  caml_gc_log ("Stack overflow in structural comparison");
-=======
   caml_gc_message (0x04, "Stack overflow in structural comparison\n");
->>>>>>> 0d68080b
   compare_free_stack(stk);
   caml_raise_out_of_memory();
 }
@@ -87,24 +69,15 @@
 
   if (stk->stack == stk->init_stack) {
     newsize = COMPARE_STACK_MIN_ALLOC_SIZE;
-<<<<<<< HEAD
-    newstack = malloc(sizeof(struct compare_item) * newsize);
-=======
     newstack = caml_stat_alloc_noexc(sizeof(struct compare_item) * newsize);
->>>>>>> 0d68080b
     if (newstack == NULL) compare_stack_overflow(stk);
     memcpy(newstack, stk->init_stack,
            sizeof(struct compare_item) * COMPARE_STACK_INIT_SIZE);
   } else {
     newsize = 2 * (stk->limit - stk->stack);
     if (newsize >= COMPARE_STACK_MAX_SIZE) compare_stack_overflow(stk);
-<<<<<<< HEAD
-    newstack =
-      realloc(stk->stack, sizeof(struct compare_item) * newsize);
-=======
     newstack = caml_stat_resize_noexc(stk->stack,
                                       sizeof(struct compare_item) * newsize);
->>>>>>> 0d68080b
     if (newstack == NULL) compare_stack_overflow(stk);
   }
   stk->stack = newstack;
@@ -314,13 +287,8 @@
       if (sz1 > 1) {
         sp++;
         if (sp >= stk->limit) sp = compare_resize_stack(stk, sp);
-<<<<<<< HEAD
         sp->v1 = Op_val(v1) + 1;
         sp->v2 = Op_val(v2) + 1;
-=======
-        sp->v1 = &Field(v1, 1);
-        sp->v2 = &Field(v2, 1);
->>>>>>> 0d68080b
         sp->count = sz1 - 1;
       }
       /* Continue comparison with first field */
