/**************************************************************************/
/*                                                                        */
/*                                 OCaml                                  */
/*                                                                        */
/*            Xavier Leroy, projet Cristal, INRIA Rocquencourt            */
/*                                                                        */
/*   Copyright 2001 Institut National de Recherche en Informatique et     */
/*     en Automatique.                                                    */
/*                                                                        */
/*   All rights reserved.  This file is distributed under the terms of    */
/*   the GNU Lesser General Public License version 2.1, with the          */
/*   special exception on linking described in the file LICENSE.          */
/*                                                                        */
/**************************************************************************/

#define CAML_INTERNALS

/* Registration of global memory roots */

#include "caml/memory.h"
#include "caml/misc.h"
#include "caml/mlvalues.h"
#include "caml/roots.h"
#include "caml/globroots.h"
#include "caml/callback.h"
#include "caml/platform.h"
#include "caml/alloc.h"
#include "caml/shared_heap.h"
#ifdef NATIVE_CODE
#include "caml/stack.h"
#endif

/* A caml_root is in fact a value. We don't expose that fact outside
   of this file so that C code doesn't attempt to directly modify it.
   The value points to a block on the shared heap with the following
   fields:

    0: the actual root, as set by caml_modify_root
    1: an integer flag stating whether this root has been deleted
    2: the next root in roots_all

   The roots are not scanned during minor GC. Instead, since the root
   blocks are all on the shared heap, pointers from roots to a minor
   heap will be detected using the normal inter-generational pointer
   mechanism. */

static caml_plat_mutex roots_mutex = CAML_PLAT_MUTEX_INITIALIZER;
static value roots_all = Val_unit;
atomic_uintnat caml_globals_scanned = 0;

CAMLexport caml_root caml_create_root(value init)
{
  CAMLparam1(init);
  CAMLlocal1(v);
  v = caml_alloc_shr(3, 0);
  caml_initialize_field(v, 0, init);
  caml_initialize_field(v, 1, Val_int(1));

  caml_plat_lock(&roots_mutex);
  caml_initialize_field(v, 2, roots_all);
  roots_all = v;
  caml_plat_unlock(&roots_mutex);

  CAMLreturnT(caml_root, (caml_root)v);
}
CAMLexport caml_root caml_create_root_noexc(value init)
{
  CAMLparam1(init);
  CAMLlocal1(v);
  v = caml_alloc_shr_noexc(3, 0);
  if(v == (value)NULL) {
    CAMLreturnT(caml_root, (caml_root)v);
  }
  caml_initialize_field(v, 0, init);
  caml_initialize_field(v, 1, Val_int(1));

  caml_plat_lock(&roots_mutex);
  caml_initialize_field(v, 2, roots_all);
  roots_all = v;
  caml_plat_unlock(&roots_mutex);

  CAMLreturnT(caml_root, (caml_root)v);
}

CAMLexport void caml_delete_root(caml_root root)
{
  value v = (value)root;
  Assert(root);
  /* the root will be removed from roots_all and freed at the next GC */
  caml_modify_field(v, 0, Val_unit);
  caml_modify_field(v, 1, Val_int(0));
}

CAMLexport value caml_read_root(caml_root root)
{
  value v = (value)root;
  value x;
  Assert(root);
  Assert(Hd_val(root));
  Assert(Int_field(v,1) == 0 || Int_field(v,1) == 1);
  caml_read_field(v, 0, &x);
  return x;
}

CAMLexport void caml_modify_root(caml_root root, value newv)
{
  value v = (value)root;
  Assert(root);
  caml_modify_field(v, 0, newv);
}

static void scan_global_roots(scanning_action f, void* fdata)
{
  value r, newr;
  caml_plat_lock(&roots_mutex);
  r = roots_all;
  caml_plat_unlock(&roots_mutex);

  Assert(!Is_minor(r));
  newr = r;
  f(fdata, newr, &newr);
  Assert(r == newr); /* GC should not move r, it is not young */
}

void caml_cleanup_deleted_roots()
{
  value r, prev;
  int first = 1;
  caml_plat_lock(&roots_mutex);

  r = roots_all;
  while (Is_block(r)) {
    value next = Op_val(r)[2];
    if (Int_field(r, 1) == 0) {
      /* root was deleted, remove from list */
      if (first) {
        roots_all = next;
      } else {
        caml_modify_field(prev, 2, next);
      }
    }

    prev = r;
    first = 0;
    r = next;
  }

  caml_plat_unlock(&roots_mutex);
}

#ifdef NATIVE_CODE

/* Linked-list of natdynlink'd globals */

typedef struct link {
  void *data;
  struct link *next;
} link;

static link *cons(void *data, link *tl) {
  link *lnk = caml_stat_alloc(sizeof(link));
  lnk->data = data;
  lnk->next = tl;
  return lnk;
}

#define iter_list(list,lnk) \
  for (lnk = list; lnk != NULL; lnk = lnk->next)


/* protected by roots_mutex */
static link * caml_dyn_globals = NULL;

void caml_register_dyn_global(void *v) {
  caml_plat_lock(&roots_mutex);
  caml_dyn_globals = cons((void*) v,caml_dyn_globals);
  caml_plat_unlock(&roots_mutex);
}

static void scan_native_globals(scanning_action f, void* fdata)
{
  int i, j;
  static link* dyn_globals;
  value* glob;
  link* lnk;

  caml_plat_lock(&roots_mutex);
  dyn_globals = caml_dyn_globals;
  caml_plat_unlock(&roots_mutex);

  /* The global roots */
  for (i = 0; i <= caml_globals_inited && caml_globals[i] != 0; i++) {
    for(glob = caml_globals[i]; *glob != 0; glob++) {
      for (j = 0; j < Wosize_val(*glob); j++){
        f(fdata, Op_val(*glob)[j], &Op_val(*glob)[j]);
      }
    }
  }

  /* Dynamic (natdynlink) global roots */
  iter_list(dyn_globals, lnk) {
    for(glob = (value *) lnk->data; *glob != 0; glob++) {
      for (j = 0; j < Wosize_val(*glob); j++){
        f(fdata, Op_val(*glob)[j], &Op_val(*glob)[j]);
      }
    }
  }
}

#endif

void caml_scan_global_roots(scanning_action f, void* fdata) {
  uintnat v = 0;
  if(atomic_compare_exchange_strong(&caml_globals_scanned, &v, 1)) {
    scan_global_roots(f, fdata);
#ifdef NATIVE_CODE
    scan_native_globals(f, fdata);
#endif
<<<<<<< HEAD
}

/* linked list of registered global roots */
typedef struct capi_global_roots {
  void *v;
  caml_root root;
  struct capi_global_roots *next;
} capi_global_roots;

static capi_global_roots *cons_capi_roots(void *v, caml_root root, capi_global_roots *tl) {
  capi_global_roots *dat = caml_stat_alloc(sizeof(capi_global_roots));
  dat->v = v;
  dat->root = root;
  dat->next = tl;
  return dat;
}

#define iter_capi_roots_list(list,dat) \
  for (dat = list; dat != NULL; dat = dat->next)

/* protected by roots_mutex */
static capi_global_roots * caml_capi_global_roots = NULL;

CAMLexport void caml_register_global_root (value *v) {
  caml_root root = caml_create_root(*v);
  caml_plat_lock(&roots_mutex);
  caml_capi_global_roots = cons_capi_roots((void*) v, root, caml_capi_global_roots);
  caml_plat_unlock(&roots_mutex);
}

CAMLexport void caml_remove_global_root (value *v) {
  capi_global_roots* dat;
  capi_global_roots** last;

  caml_plat_lock(&roots_mutex);
  last = &caml_capi_global_roots;
  iter_capi_roots_list(caml_capi_global_roots, dat) {
    if (dat->v == v) {
      caml_delete_root(dat->root);
      *last = dat->next;
      caml_stat_free(dat);
      break;
    }
    last = &dat->next;
  }
  caml_plat_unlock(&roots_mutex);
}

CAMLexport void caml_register_generational_global_root (value *v) {
  caml_register_global_root(v);
}

CAMLexport void caml_remove_generational_global_root (value *v) {
  caml_remove_global_root(v);
}

CAMLexport void caml_modify_generational_global_root (value *r, value newval) {
  caml_modify_field(*r, 0, newval);
=======
    /* If we are running verification code, then we will need to scan the roots
     * again for marking. */
    if (f == &caml_verify_root)
      atomic_store(&caml_globals_scanned, 0);
  } else {
    CAMLassert (v == 1);
  }
>>>>>>> c6e5c301
}<|MERGE_RESOLUTION|>--- conflicted
+++ resolved
@@ -216,7 +216,13 @@
 #ifdef NATIVE_CODE
     scan_native_globals(f, fdata);
 #endif
-<<<<<<< HEAD
+    /* If we are running verification code, then we will need to scan the roots
+     * again for marking. */
+    if (f == &caml_verify_root)
+      atomic_store(&caml_globals_scanned, 0);
+  } else {
+    CAMLassert (v == 1);
+  }
 }
 
 /* linked list of registered global roots */
@@ -275,13 +281,4 @@
 
 CAMLexport void caml_modify_generational_global_root (value *r, value newval) {
   caml_modify_field(*r, 0, newval);
-=======
-    /* If we are running verification code, then we will need to scan the roots
-     * again for marking. */
-    if (f == &caml_verify_root)
-      atomic_store(&caml_globals_scanned, 0);
-  } else {
-    CAMLassert (v == 1);
-  }
->>>>>>> c6e5c301
 }