/***********************************************************************/
/*                                                                     */
/*                                OCaml                                */
/*                                                                     */
/*            Xavier Leroy, projet Cristal, INRIA Rocquencourt         */
/*                                                                     */
/*  Copyright 1996 Institut National de Recherche en Informatique et   */
/*  en Automatique.  All rights reserved.  This file is distributed    */
/*  under the terms of the GNU Library General Public License, with    */
/*  the special exception on linking described in file ../LICENSE.     */
/*                                                                     */
/***********************************************************************/

/* Callbacks from C to OCaml */

#include <string.h>
#include "callback.h"
#include "fail.h"
#include "memory.h"
#include "mlvalues.h"
#include "platform.h"

#ifndef NATIVE_CODE

/* Bytecode callbacks */

#include "interp.h"
#include "instruct.h"
#include "fix_code.h"
#include "fiber.h"

CAMLexport __thread int caml_callback_depth = 0;

#ifndef LOCAL_CALLBACK_BYTECODE
static opcode_t callback_code[] = { ACC, 0, APPLY, 0, POP, 1, STOP };
#endif


#ifdef THREADED_CODE

static void init_callback_code(void)
{
  caml_thread_code(callback_code, sizeof(callback_code));
}

#else

static void init_callback_code(void)
{
}

#endif

CAMLexport value caml_callbackN_exn(value closure, int narg, value args[])
{
  int i;
  value res;

  /* some alternate bytecode implementations (e.g. a JIT translator)
     might require that the bytecode is kept in a local variable on
     the C stack */
#ifdef LOCAL_CALLBACK_BYTECODE
  opcode_t local_callback_code[7];
#endif

  Assert(narg + 4 <= 256);

  caml_extern_sp -= narg + 4;
  for (i = 0; i < narg; i++) caml_extern_sp[i] = args[i]; /* arguments */
#ifndef LOCAL_CALLBACK_BYTECODE
  caml_extern_sp[narg] = Val_pc (callback_code + 4); /* return address */
  caml_extern_sp[narg + 1] = Val_unit;    /* environment */
  caml_extern_sp[narg + 2] = Val_long(0); /* extra args */
  caml_extern_sp[narg + 3] = closure;
  callback_code[1] = narg + 3;
  callback_code[3] = narg;
  res = caml_interprete(callback_code, sizeof(callback_code));
#else /*have LOCAL_CALLBACK_BYTECODE*/
  caml_extern_sp[narg] = Val_pc (local_callback_code + 4); /* return address */
  caml_extern_sp[narg + 1] = Val_unit;    /* environment */
  caml_extern_sp[narg + 2] = Val_long(0); /* extra args */
  caml_extern_sp[narg + 3] = closure;
  local_callback_code[0] = ACC;
  local_callback_code[1] = narg + 3;
  local_callback_code[2] = APPLY;
  local_callback_code[3] = narg;
  local_callback_code[4] = POP;
  local_callback_code[5] =  1;
  local_callback_code[6] = STOP;
#ifdef THREADED_CODE
  caml_thread_code(local_callback_code, sizeof(local_callback_code));
#endif /*THREADED_CODE*/
  res = caml_interprete(local_callback_code, sizeof(local_callback_code));
  caml_release_bytecode(local_callback_code, sizeof(local_callback_code));
#endif /*LOCAL_CALLBACK_BYTECODE*/
  if (Is_exception_result(res)) caml_extern_sp += narg + 4; /* PR#1228 */
  return res;
}

CAMLexport value caml_callback_exn(value closure, value arg1)
{
  value arg[1];
  arg[0] = arg1;
  return caml_callbackN_exn(closure, 1, arg);
}

CAMLexport value caml_callback2_exn(value closure, value arg1, value arg2)
{
  value arg[2];
  arg[0] = arg1;
  arg[1] = arg2;
  return caml_callbackN_exn(closure, 2, arg);
}

CAMLexport value caml_callback3_exn(value closure,
                               value arg1, value arg2, value arg3)
{
  value arg[3];
  arg[0] = arg1;
  arg[1] = arg2;
  arg[2] = arg3;
  return caml_callbackN_exn(closure, 3, arg);
}

#else

/* Native-code callbacks.  caml_callback[123]_exn are implemented in asm. */

CAMLexport value caml_callbackN_exn(value closure, int narg, value args[])
{
  CAMLparam1 (closure);
  CAMLxparamN (args, narg);
  CAMLlocal1 (res);
  int i;

  res = closure;
  for (i = 0; i < narg; /*nothing*/) {
    /* Pass as many arguments as possible */
    switch (narg - i) {
    case 1:
      res = caml_callback_exn(res, args[i]);
      if (Is_exception_result(res)) CAMLreturn (res);
      i += 1;
      break;
    case 2:
      res = caml_callback2_exn(res, args[i], args[i + 1]);
      if (Is_exception_result(res)) CAMLreturn (res);
      i += 2;
      break;
    default:
      res = caml_callback3_exn(res, args[i], args[i + 1], args[i + 2]);
      if (Is_exception_result(res)) CAMLreturn (res);
      i += 3;
      break;
    }
  }
  CAMLreturn (res);
}

#endif

/* Exception-propagating variants of the above */

CAMLexport value caml_callback (value closure, value arg)
{
  value res = caml_callback_exn(closure, arg);
  if (Is_exception_result(res)) caml_raise(Extract_exception(res));
  return res;
}

CAMLexport value caml_callback2 (value closure, value arg1, value arg2)
{
  value res = caml_callback2_exn(closure, arg1, arg2);
  if (Is_exception_result(res)) caml_raise(Extract_exception(res));
  return res;
}

CAMLexport value caml_callback3 (value closure, value arg1, value arg2,
                                 value arg3)
{
  value res = caml_callback3_exn(closure, arg1, arg2, arg3);
  if (Is_exception_result(res)) caml_raise(Extract_exception(res));
  return res;
}

CAMLexport value caml_callbackN (value closure, int narg, value args[])
{
  value res = caml_callbackN_exn(closure, narg, args);
  if (Is_exception_result(res)) caml_raise(Extract_exception(res));
  return res;
}

/* Naming of OCaml values */

struct named_value {
  caml_root val;
  struct named_value * next;
  char name[1];
};

#define Named_value_size 13

static struct named_value * named_value_table[Named_value_size] = { NULL, };
static caml_plat_mutex named_value_lock;

void caml_init_callbacks() {
  caml_plat_mutex_init(&named_value_lock);
  init_callback_code();
}

static unsigned int hash_value_name(char const *name)
{
  unsigned int h;
  for (h = 0; *name != 0; name++) h = h * 19 + *name;
  return h % Named_value_size;
}

CAMLprim value caml_register_named_value(value vname, value val)
{
  struct named_value * nv;
  char * name = String_val(vname);
  size_t namelen = strlen(name);
  unsigned int h = hash_value_name(name);
  int found = 0;

  caml_plat_lock(&named_value_lock);
  for (nv = named_value_table[h]; nv != NULL; nv = nv->next) {
    if (strcmp(name, nv->name) == 0) {
      caml_modify_root(nv->val, val);
      found = 1;
      break;
    }
  }
<<<<<<< HEAD
  if (!found) {
    nv = (struct named_value *)
      caml_stat_alloc(sizeof(struct named_value) + strlen(name));
    strcpy(nv->name, name);
    nv->val = caml_create_root(val);
    nv->next = named_value_table[h];
    named_value_table[h] = nv;
  }
  caml_plat_unlock(&named_value_lock);
=======
  nv = (struct named_value *)
          caml_stat_alloc(sizeof(struct named_value) + namelen);
  memcpy(nv->name, name, namelen + 1);
  nv->val = val;
  nv->next = named_value_table[h];
  named_value_table[h] = nv;
  caml_register_global_root(&nv->val);
>>>>>>> 774e30e1
  return Val_unit;
}

CAMLexport value caml_get_named_value(char const *name, int* found_res)
{
  struct named_value * nv;
  int found = 0;
  value ret = Val_unit;
  caml_plat_lock(&named_value_lock);
  for (nv = named_value_table[hash_value_name(name)];
       nv != NULL;
       nv = nv->next) {
    if (strcmp(name, nv->name) == 0){
      ret = caml_read_root(nv->val);
      found = 1;
      break;
    }
  }
  caml_plat_unlock(&named_value_lock);

  if (found_res) *found_res = found;
  return ret;
}<|MERGE_RESOLUTION|>--- conflicted
+++ resolved
@@ -231,25 +231,15 @@
       break;
     }
   }
-<<<<<<< HEAD
   if (!found) {
     nv = (struct named_value *)
-      caml_stat_alloc(sizeof(struct named_value) + strlen(name));
-    strcpy(nv->name, name);
+      caml_stat_alloc(sizeof(struct named_value) + namelen);
+    memcpy(nv->name, name, namelen + 1);
     nv->val = caml_create_root(val);
     nv->next = named_value_table[h];
     named_value_table[h] = nv;
   }
   caml_plat_unlock(&named_value_lock);
-=======
-  nv = (struct named_value *)
-          caml_stat_alloc(sizeof(struct named_value) + namelen);
-  memcpy(nv->name, name, namelen + 1);
-  nv->val = val;
-  nv->next = named_value_table[h];
-  named_value_table[h] = nv;
-  caml_register_global_root(&nv->val);
->>>>>>> 774e30e1
   return Val_unit;
 }
 
