--- conflicted
+++ resolved
@@ -652,7 +652,6 @@
   caml_ev_end("major_gc/stw");
 }
 
-<<<<<<< HEAD
 static void try_complete_gc_phase (struct domain* domain, void* unused)
 {
   barrier_status b;
@@ -665,15 +664,6 @@
         ephe_cycle_info.num_domains_todo == ephe_cycle_info.num_domains_done) {
       caml_gc_phase = Phase_sweep_ephe;
     }
-=======
-void caml_finish_major_cycle() {
-  uintnat cycle = caml_major_cycles_completed;
-  /* To handle the case where multiple domains try to finish the major
-     cycle simultaneously, we loop until the current cycle has ended,
-     ignoring whether caml_try_run_on_all_domains succeeds. */
-  while (cycle == caml_major_cycles_completed) {
-    caml_try_run_on_all_domains(&major_cycle_callback, 0);
->>>>>>> 46ca81bd
   }
   caml_global_barrier_end(b);
 }
@@ -801,11 +791,11 @@
   if (caml_gc_phase == Phase_sweep_ephe &&
       orphaned_ephe.ephe_list_todo == 0 &&
       atomic_load_acq(&num_domains_to_ephe_sweep) == 0) {
-    saved_major_cycle = major_cycles_completed;
+    saved_major_cycle = caml_major_cycles_completed;
     /* To handle the case where multiple domains try to finish the major
       cycle simultaneously, we loop until the current cycle has ended,
       ignoring whether caml_try_run_on_all_domains succeeds. */
-    while (saved_major_cycle == major_cycles_completed) {
+    while (saved_major_cycle == caml_major_cycles_completed) {
       if (from_barrier) {
         cycle_all_domains_callback(caml_domain_self(), (void*)0);
       } else {
@@ -828,7 +818,7 @@
   uintnat saved_major_cycles = (uintnat)arg;
   CAMLassert (domain == caml_domain_self());
   caml_empty_minor_heap();
-  while (saved_major_cycles == major_cycles_completed) {
+  while (saved_major_cycles == caml_major_cycles_completed) {
     major_collection_slice(10000000, 1, 0);
   }
 }
@@ -836,7 +826,7 @@
 void caml_finish_major_cycle ()
 {
   caml_try_run_on_all_domains(&finish_major_cycle_callback,
-                              (void*)major_cycles_completed);
+                              (void*)caml_major_cycles_completed);
 }
 
 void caml_empty_mark_stack () {
