<<<<<<< HEAD
4.12.0+multicore~alpha1
=======
4.12.0~alpha2
>>>>>>> 29e59c96

# The version string is the first line of this file.
# It must be in the format described in stdlib/sys.mli<|MERGE_RESOLUTION|>--- conflicted
+++ resolved
@@ -1,8 +1,4 @@
-<<<<<<< HEAD
-4.12.0+multicore~alpha1
-=======
-4.12.0~alpha2
->>>>>>> 29e59c96
+4.12.0+multicore~alpha2
 
 # The version string is the first line of this file.
 # It must be in the format described in stdlib/sys.mli