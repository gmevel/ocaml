--- conflicted
+++ resolved
@@ -61,12 +61,9 @@
   | Ifloatofint | Iintoffloat
   | Iopaque
   | Ispecific of Arch.specific_operation
-<<<<<<< HEAD
   | Ipoll of { return_label: Cmm.label option }
   | Inop
   | Idls_get
-=======
->>>>>>> 4f4e46af
 
 type instruction =
   { desc: instruction_desc;
