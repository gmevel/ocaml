--- conflicted
+++ resolved
@@ -1,25 +1,13 @@
 (**************************************************************************)
-<<<<<<< HEAD
-(*                                                                     *)
-(*                                OCaml                                *)
-(*                                                                     *)
-(*                  Benedikt Meurer, University of Siegen              *)
-(*                                                                     *)
+(*                                                                        *)
+(*                                 OCaml                                  *)
+(*                                                                        *)
+(*                 Benedikt Meurer, University of Siegen                  *)
+(*                                                                        *)
 (*   Copyright 1998 Institut National de Recherche en Informatique et     *)
 (*     en Automatique.                                                    *)
 (*   Copyright 2012 Benedikt Meurer.                                      *)
-(*                                                                     *)
-=======
-(*                                                                        *)
-(*                                 OCaml                                  *)
-(*                                                                        *)
-(*                 Benedikt Meurer, University of Siegen                  *)
-(*                                                                        *)
-(*   Copyright 1998 Institut National de Recherche en Informatique et     *)
-(*     en Automatique.                                                    *)
-(*   Copyright 2012 Benedikt Meurer.                                      *)
-(*                                                                        *)
->>>>>>> 0c0884bd
+(*                                                                        *)
 (*   All rights reserved.  This file is distributed under the terms of    *)
 (*   the GNU Lesser General Public License version 2.1, with the          *)
 (*   special exception on linking described in the file LICENSE.          *)
@@ -79,15 +67,9 @@
 let register_class r =
   match (r.typ, !fpu) with
   | (Val | Int | Addr), _  -> 0
-<<<<<<< HEAD
-  | Float, VFPv2     -> 1
-  | Float, VFPv3_D16 -> 1
-  | Float, _         -> 2
-=======
   | Float, VFPv2         -> 1
   | Float, VFPv3_D16     -> 1
   | Float, _             -> 2
->>>>>>> 0c0884bd
 
 let num_available_registers =
   [| 9; 16; 32 |]
@@ -140,26 +122,6 @@
     | [| arg |] ->
       begin match arg.typ with
       | Val | Int | Addr as ty ->
-<<<<<<< HEAD
-        if !int <= last_int then begin
-            loc.(i) <- [| phys_reg !int |];
-          incr int
-        end else begin
-            loc.(i) <- [| stack_slot (make_stack !ofs) ty |];
-          ofs := !ofs + size_int
-        end
-    | Float ->
-        assert (abi = EABI_HF);
-        assert (!fpu >= VFPv2);
-        if !float <= last_float then begin
-            loc.(i) <- [| phys_reg !float |];
-          incr float
-        end else begin
-          ofs := Misc.align !ofs size_float;
-            loc.(i) <- [| stack_slot (make_stack !ofs) Float |];
-          ofs := !ofs + size_float
-        end
-=======
           if !int <= last_int then begin
             loc.(i) <- [| phys_reg !int |];
             incr int
@@ -178,7 +140,6 @@
             loc.(i) <- [| stack_slot (make_stack !ofs) Float |];
             ofs := !ofs + size_float
           end
->>>>>>> 0c0884bd
       end
     | [| arg1; arg2 |] ->
       (* Passing of 64-bit quantities to external functions. *)
